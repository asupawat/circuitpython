--- conflicted
+++ resolved
@@ -37,27 +37,15 @@
 // TODO(tannewt): Remove this when we no longer hard code the usb hid tuple.
 typedef struct _mp_obj_tuple2_t {
     mp_obj_base_t base;
-<<<<<<< HEAD
-    mp_uint_t len;
+    size_t len;
     mp_obj_t items[2];
 } mp_obj_tuple2_t;
 
 typedef struct _mp_rom_obj_tuple_t {
     mp_obj_base_t base;
-    uint32_t len;
-=======
     size_t len;
->>>>>>> 869cdcfd
     mp_rom_obj_t items[];
 } mp_rom_obj_tuple_t;
-
-// This is identical to the type above except it makes it clear that there is
-// only one item. This makes lto happy with the namedtuple_base_tuple.
-typedef struct _mp_rom_obj_tuple1_t {
-    mp_obj_base_t base;
-    uint32_t len;
-    mp_rom_obj_t items[1];
-} mp_rom_obj_tuple1_t;
 
 extern const mp_obj_type_t mp_type_tuple;
 
