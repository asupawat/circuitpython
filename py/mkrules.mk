--- conflicted
+++ resolved
@@ -46,20 +46,14 @@
 $(BUILD)/%.o: %.c
 	$(call compile_c)
 
-<<<<<<< HEAD
+QSTR_GEN_EXTRA_CFLAGS += -DNO_QSTR
+
 # frozen.c and frozen_mpy.c are created in $(BUILD), so use our rule
 # for those as well.
 vpath %.c . $(BUILD)
 $(BUILD)/%.o: %.c
 	$(call compile_c)
 
-# List all native flags since the current build system doesn't have
-# the MicroPython configuration available. However, these flags are
-# needed to extract all qstrings
-QSTR_GEN_EXTRA_CFLAGS += -DNO_QSTR -DN_X64 -DN_X86 -DN_THUMB -DN_ARM -DN_XTENSA
-=======
-QSTR_GEN_EXTRA_CFLAGS += -DNO_QSTR
->>>>>>> 25ae98f0
 QSTR_GEN_EXTRA_CFLAGS += -I$(BUILD)/tmp
 
 vpath %.c . $(TOP)
@@ -111,11 +105,7 @@
 
 ifneq ($(FROZEN_DIR),)
 $(BUILD)/frozen.c: $(wildcard $(FROZEN_DIR)/*) $(HEADER_BUILD) $(FROZEN_EXTRA_DEPS)
-<<<<<<< HEAD
 	$(STEPECHO) "Generating $@"
-=======
-	$(ECHO) "GEN $@"
->>>>>>> 25ae98f0
 	$(Q)$(MAKE_FROZEN) $(FROZEN_DIR) > $@
 endif
 
@@ -138,17 +128,11 @@
 xargs -n1 "$(abspath $(MPY_CROSS))" $(MPY_CROSS_FLAGS)
 
 # to build frozen_mpy.c from all .mpy files
-<<<<<<< HEAD
 # You need to define MPY_TOOL_LONGINT_IMPL in mpconfigport.mk
 # if the default will not work (mpz is the default).
 $(BUILD)/frozen_mpy.c: $(BUILD)/frozen_mpy $(BUILD)/genhdr/qstrdefs.generated.h
 	$(STEPECHO) "Creating $@"
-	$(Q)$(PYTHON) $(MPY_TOOL) $(MPY_TOOL_LONGINT_IMPL) -f -q $(BUILD)/genhdr/qstrdefs.preprocessed.h $(shell $(FIND) -L $(BUILD)/frozen_mpy -type f -name '*.mpy') > $@
-=======
-$(BUILD)/frozen_mpy.c: $(FROZEN_MPY_MPY_FILES) $(BUILD)/genhdr/qstrdefs.generated.h
-	@$(ECHO) "GEN $@"
-	$(Q)$(MPY_TOOL) -f -q $(BUILD)/genhdr/qstrdefs.preprocessed.h $(FROZEN_MPY_MPY_FILES) > $@
->>>>>>> 25ae98f0
+	$(Q)$(MPY_TOOL) $(MPY_TOOL_LONGINT_IMPL) -f -q $(BUILD)/genhdr/qstrdefs.preprocessed.h $(shell $(FIND) -L $(BUILD)/frozen_mpy -type f -name '*.mpy') > $@
 endif
 
 ifneq ($(PROG),)
