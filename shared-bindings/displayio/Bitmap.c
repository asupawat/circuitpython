--- conflicted
+++ resolved
@@ -134,11 +134,7 @@
 //|       bitmap[0,1] = 3
 //|
 #pragma GCC diagnostic ignored "-Wunused-parameter"
-<<<<<<< HEAD
-STATIC mp_obj_t bitmap_subscr(mp_obj_t self_in, mp_obj_t index_obj, mp_obj_t value_obj, mp_obj_t instance) {
-=======
 STATIC mp_obj_t bitmap_subscr(mp_obj_t self_in, mp_obj_t index_obj, mp_obj_t value_obj) {
->>>>>>> f1a90396
     if (value_obj == mp_const_none) {
         // delete item
         mp_raise_AttributeError(translate("Cannot delete values"));
