/*
 * This file is part of the Micro Python project, http://micropython.org/
 *
 * The MIT License (MIT)
 *
 * Copyright (c) 2015 Daniel Campora
 *
 * Permission is hereby granted, free of charge, to any person obtaining a copy
 * of this software and associated documentation files (the "Software"), to deal
 * in the Software without restriction, including without limitation the rights
 * to use, copy, modify, merge, publish, distribute, sublicense, and/or sell
 * copies of the Software, and to permit persons to whom the Software is
 * furnished to do so, subject to the following conditions:
 *
 * The above copyright notice and this permission notice shall be included in
 * all copies or substantial portions of the Software.
 *
 * THE SOFTWARE IS PROVIDED "AS IS", WITHOUT WARRANTY OF ANY KIND, EXPRESS OR
 * IMPLIED, INCLUDING BUT NOT LIMITED TO THE WARRANTIES OF MERCHANTABILITY,
 * FITNESS FOR A PARTICULAR PURPOSE AND NONINFRINGEMENT. IN NO EVENT SHALL THE
 * AUTHORS OR COPYRIGHT HOLDERS BE LIABLE FOR ANY CLAIM, DAMAGES OR OTHER
 * LIABILITY, WHETHER IN AN ACTION OF CONTRACT, TORT OR OTHERWISE, ARISING FROM,
 * OUT OF OR IN CONNECTION WITH THE SOFTWARE OR THE USE OR OTHER DEALINGS IN
 * THE SOFTWARE.
 */

#include <stdint.h>
#include <stdbool.h>
#include <stdio.h>

#include "simplelink.h"
#include "py/ioctl.h"
#include "py/mpconfig.h"
#include "py/obj.h"
#include "py/objstr.h"
#include "py/runtime.h"
#include "py/stream.h"
#include "py/mphal.h"
#include "lib/timeutils/timeutils.h"
#include "lib/netutils/netutils.h"
#include "modnetwork.h"
#include "modusocket.h"
#include "modwlan.h"
#include "pybrtc.h"
#include "debug.h"
#if (MICROPY_PORT_HAS_TELNET || MICROPY_PORT_HAS_FTP)
#include "serverstask.h"
#endif
#include "mpexception.h"
#include "mpirq.h"
#include "pybsleep.h"
#include "antenna.h"


/******************************************************************************
 DEFINE TYPES
 ******************************************************************************/
// Status bits - These are used to set/reset the corresponding bits in a given variable
typedef enum{
    STATUS_BIT_NWP_INIT = 0,        // If this bit is set: Network Processor is
                                    // powered up

    STATUS_BIT_CONNECTION,          // If this bit is set: the device is connected to
                                    // the AP or client is connected to device (AP)

    STATUS_BIT_IP_LEASED,           // If this bit is set: the device has leased IP to
                                    // any connected client

    STATUS_BIT_IP_ACQUIRED,          // If this bit is set: the device has acquired an IP

    STATUS_BIT_SMARTCONFIG_START,   // If this bit is set: the SmartConfiguration
                                    // process is started from SmartConfig app

    STATUS_BIT_P2P_DEV_FOUND,       // If this bit is set: the device (P2P mode)
                                    // found any p2p-device in scan

    STATUS_BIT_P2P_REQ_RECEIVED,    // If this bit is set: the device (P2P mode)
                                    // found any p2p-negotiation request

    STATUS_BIT_CONNECTION_FAILED,   // If this bit is set: the device(P2P mode)
                                    // connection to client(or reverse way) is failed

    STATUS_BIT_PING_DONE            // If this bit is set: the device has completed
                                    // the ping operation
} e_StatusBits;

/******************************************************************************
 DEFINE CONSTANTS
 ******************************************************************************/
#define CLR_STATUS_BIT_ALL(status)      (status = 0)
#define SET_STATUS_BIT(status, bit)     (status |= ( 1 << (bit)))
#define CLR_STATUS_BIT(status, bit)     (status &= ~(1 << (bit)))
#define GET_STATUS_BIT(status, bit)     (0 != (status & (1 << (bit))))

#define IS_NW_PROCSR_ON(status)         GET_STATUS_BIT(status, STATUS_BIT_NWP_INIT)
#define IS_CONNECTED(status)            GET_STATUS_BIT(status, STATUS_BIT_CONNECTION)
#define IS_IP_LEASED(status)            GET_STATUS_BIT(status, STATUS_BIT_IP_LEASED)
#define IS_IP_ACQUIRED(status)          GET_STATUS_BIT(status, STATUS_BIT_IP_ACQUIRED)
#define IS_SMART_CFG_START(status)      GET_STATUS_BIT(status, STATUS_BIT_SMARTCONFIG_START)
#define IS_P2P_DEV_FOUND(status)        GET_STATUS_BIT(status, STATUS_BIT_P2P_DEV_FOUND)
#define IS_P2P_REQ_RCVD(status)         GET_STATUS_BIT(status, STATUS_BIT_P2P_REQ_RECEIVED)
#define IS_CONNECT_FAILED(status)       GET_STATUS_BIT(status, STATUS_BIT_CONNECTION_FAILED)
#define IS_PING_DONE(status)            GET_STATUS_BIT(status, STATUS_BIT_PING_DONE)

#define MODWLAN_SL_SCAN_ENABLE          1
#define MODWLAN_SL_SCAN_DISABLE         0
#define MODWLAN_SL_MAX_NETWORKS         20

#define MODWLAN_MAX_NETWORKS            20
#define MODWLAN_SCAN_PERIOD_S           3600     // 1 hour
#define MODWLAN_WAIT_FOR_SCAN_MS        1050
#define MODWLAN_CONNECTION_WAIT_MS      2

#define ASSERT_ON_ERROR(x)              ASSERT((x) >= 0)

/******************************************************************************
 DECLARE PRIVATE DATA
 ******************************************************************************/
STATIC wlan_obj_t wlan_obj = {
        .mode = -1,
        .status = 0,
        .ip = 0,
        .auth = MICROPY_PORT_WLAN_AP_SECURITY,
        .channel = MICROPY_PORT_WLAN_AP_CHANNEL,
        .ssid = MICROPY_PORT_WLAN_AP_SSID,
        .key = MICROPY_PORT_WLAN_AP_KEY,
        .mac = {0},
        //.ssid_o = {0},
        //.bssid = {0},
    #if (MICROPY_PORT_HAS_TELNET || MICROPY_PORT_HAS_FTP)
        .servers_enabled = false,
    #endif
};

STATIC const mp_irq_methods_t wlan_irq_methods;

/******************************************************************************
 DECLARE PUBLIC DATA
 ******************************************************************************/
#ifdef SL_PLATFORM_MULTI_THREADED
OsiLockObj_t wlan_LockObj;
#endif

/******************************************************************************
 DECLARE PRIVATE FUNCTIONS
 ******************************************************************************/
STATIC void wlan_clear_data (void);
STATIC void wlan_reenable (SlWlanMode_t mode);
STATIC void wlan_servers_start (void);
STATIC void wlan_servers_stop (void);
STATIC void wlan_reset (void);
STATIC void wlan_validate_mode (uint mode);
STATIC void wlan_set_mode (uint mode);
STATIC void wlan_validate_ssid_len (uint32_t len);
STATIC void wlan_set_ssid (const char *ssid, uint8_t len, bool add_mac);
STATIC void wlan_validate_security (uint8_t auth, const char *key, uint8_t len);
STATIC void wlan_set_security (uint8_t auth, const char *key, uint8_t len);
STATIC void wlan_validate_channel (uint8_t channel);
STATIC void wlan_set_channel (uint8_t channel);
#if MICROPY_HW_ANTENNA_DIVERSITY
STATIC void wlan_validate_antenna (uint8_t antenna);
STATIC void wlan_set_antenna (uint8_t antenna);
#endif
STATIC void wlan_sl_disconnect (void);
STATIC modwlan_Status_t wlan_do_connect (const char* ssid, uint32_t ssid_len, const char* bssid, uint8_t sec,
                                         const char* key, uint32_t key_len, int32_t timeout);
STATIC void wlan_get_sl_mac (void);
STATIC void wlan_wep_key_unhexlify (const char *key, char *key_out);
STATIC void wlan_lpds_irq_enable (mp_obj_t self_in);
STATIC void wlan_lpds_irq_disable (mp_obj_t self_in);
STATIC bool wlan_scan_result_is_unique (const mp_obj_list_t *nets, _u8 *bssid);

//*****************************************************************************
//
//! \brief The Function Handles WLAN Events
//!
//! \param[in]  pWlanEvent - Pointer to WLAN Event Info
//!
//! \return None
//!
//*****************************************************************************
void SimpleLinkWlanEventHandler(SlWlanEvent_t *pWlanEvent) {
    if (!pWlanEvent) {
        return;
    }

    switch(pWlanEvent->Event)
    {
        case SL_WLAN_CONNECT_EVENT:
        {
            //slWlanConnectAsyncResponse_t *pEventData = &pWlanEvent->EventData.STAandP2PModeWlanConnected;
            // copy the new connection data
            //memcpy(wlan_obj.bssid, pEventData->bssid, SL_BSSID_LENGTH);
            //memcpy(wlan_obj.ssid_o, pEventData->ssid_name, pEventData->ssid_len);
            //wlan_obj.ssid_o[pEventData->ssid_len] = '\0';
            SET_STATUS_BIT(wlan_obj.status, STATUS_BIT_CONNECTION);
        #if (MICROPY_PORT_HAS_TELNET || MICROPY_PORT_HAS_FTP)
            // we must reset the servers in case that the last connection
            // was lost without any notification being received
            servers_reset();
        #endif
        }
            break;
        case SL_WLAN_DISCONNECT_EVENT:
            CLR_STATUS_BIT(wlan_obj.status, STATUS_BIT_CONNECTION);
            CLR_STATUS_BIT(wlan_obj.status, STATUS_BIT_IP_ACQUIRED);
        #if (MICROPY_PORT_HAS_TELNET || MICROPY_PORT_HAS_FTP)
            servers_reset();
            servers_wlan_cycle_power();
        #endif
            break;
        case SL_WLAN_STA_CONNECTED_EVENT:
        {
            //slPeerInfoAsyncResponse_t *pEventData = &pWlanEvent->EventData.APModeStaConnected;
            // get the mac address and name of the connected device
            //memcpy(wlan_obj.bssid, pEventData->mac, SL_BSSID_LENGTH);
            //memcpy(wlan_obj.ssid_o, pEventData->go_peer_device_name, pEventData->go_peer_device_name_len);
            //wlan_obj.ssid_o[pEventData->go_peer_device_name_len] = '\0';
            SET_STATUS_BIT(wlan_obj.status, STATUS_BIT_CONNECTION);
        #if (MICROPY_PORT_HAS_TELNET || MICROPY_PORT_HAS_FTP)
            // we must reset the servers in case that the last connection
            // was lost without any notification being received
            servers_reset();
        #endif
        }
            break;
        case SL_WLAN_STA_DISCONNECTED_EVENT:
            CLR_STATUS_BIT(wlan_obj.status, STATUS_BIT_CONNECTION);
        #if (MICROPY_PORT_HAS_TELNET || MICROPY_PORT_HAS_FTP)
            servers_reset();
            servers_wlan_cycle_power();
        #endif
            break;
        case SL_WLAN_P2P_DEV_FOUND_EVENT:
            // TODO
            break;
        case SL_WLAN_P2P_NEG_REQ_RECEIVED_EVENT:
            // TODO
            break;
        case SL_WLAN_CONNECTION_FAILED_EVENT:
            // TODO
            break;
        default:
            break;
    }
}

//*****************************************************************************
//
//! \brief This function handles network events such as IP acquisition, IP
//!           leased, IP released etc.
//!
//! \param[in]  pNetAppEvent - Pointer to NetApp Event Info
//!
//! \return None
//!
//*****************************************************************************
void SimpleLinkNetAppEventHandler(SlNetAppEvent_t *pNetAppEvent) {
    if(!pNetAppEvent) {
        return;
    }

    switch(pNetAppEvent->Event)
    {
        case SL_NETAPP_IPV4_IPACQUIRED_EVENT:
        {
            SlIpV4AcquiredAsync_t *pEventData = NULL;

            SET_STATUS_BIT(wlan_obj.status, STATUS_BIT_IP_ACQUIRED);

            // Ip Acquired Event Data
            pEventData = &pNetAppEvent->EventData.ipAcquiredV4;

            // Get the ip
            wlan_obj.ip      = pEventData->ip;
        }
            break;
        case SL_NETAPP_IPV6_IPACQUIRED_EVENT:
            break;
        case SL_NETAPP_IP_LEASED_EVENT:
            break;
        case SL_NETAPP_IP_RELEASED_EVENT:
            break;
        default:
            break;
    }
}

//*****************************************************************************
//
//! \brief This function handles HTTP server events
//!
//! \param[in]  pServerEvent - Contains the relevant event information
//! \param[in]    pServerResponse - Should be filled by the user with the
//!                                      relevant response information
//!
//! \return None
//!
//****************************************************************************
void SimpleLinkHttpServerCallback(SlHttpServerEvent_t *pHttpEvent, SlHttpServerResponse_t *pHttpResponse) {
    if (!pHttpEvent) {
        return;
    }

    switch (pHttpEvent->Event) {
    case SL_NETAPP_HTTPGETTOKENVALUE_EVENT:
        break;
    case SL_NETAPP_HTTPPOSTTOKENVALUE_EVENT:
        break;
    default:
        break;
    }
}

//*****************************************************************************
//
//! \brief This function handles General Events
//!
//! \param[in]     pDevEvent - Pointer to General Event Info
//!
//! \return None
//!
//*****************************************************************************
void SimpleLinkGeneralEventHandler(SlDeviceEvent_t *pDevEvent) {
    if (!pDevEvent) {
        return;
    }
}

//*****************************************************************************
//
//! This function handles socket events indication
//!
//! \param[in]      pSock - Pointer to Socket Event Info
//!
//! \return None
//!
//*****************************************************************************
void SimpleLinkSockEventHandler(SlSockEvent_t *pSock) {
    if (!pSock) {
        return;
    }

    switch( pSock->Event ) {
    case SL_SOCKET_TX_FAILED_EVENT:
        switch( pSock->socketAsyncEvent.SockTxFailData.status) {
        case SL_ECLOSE:
            break;
        default:
          break;
        }
        break;
    case SL_SOCKET_ASYNC_EVENT:
         switch(pSock->socketAsyncEvent.SockAsyncData.type) {
         case SSL_ACCEPT:
             break;
         case RX_FRAGMENTATION_TOO_BIG:
             break;
         case OTHER_SIDE_CLOSE_SSL_DATA_NOT_ENCRYPTED:
             break;
         default:
             break;
         }
        break;
    default:
      break;
    }
}

//*****************************************************************************
// SimpleLink Asynchronous Event Handlers -- End
//*****************************************************************************

__attribute__ ((section (".boot")))
void wlan_pre_init (void) {
    // create the wlan lock
    #ifdef SL_PLATFORM_MULTI_THREADED
    ASSERT(OSI_OK == sl_LockObjCreate(&wlan_LockObj, "WlanLock"));
    #endif
}

void wlan_first_start (void) {
    if (wlan_obj.mode < 0) {
        CLR_STATUS_BIT_ALL(wlan_obj.status);
        wlan_obj.mode = sl_Start(0, 0, 0);
        #ifdef SL_PLATFORM_MULTI_THREADED
        sl_LockObjUnlock (&wlan_LockObj);
        #endif
    }

    // get the mac address
    wlan_get_sl_mac();
}

void wlan_sl_init (int8_t mode, const char *ssid, uint8_t ssid_len, uint8_t auth, const char *key, uint8_t key_len,
                   uint8_t channel, uint8_t antenna, bool add_mac) {

    // stop the servers
    wlan_servers_stop();

    // do a basic start
    wlan_first_start();

    // close any active connections
    wlan_sl_disconnect();

    // Remove all profiles
    ASSERT_ON_ERROR(sl_WlanProfileDel(0xFF));

    // Enable the DHCP client
    uint8_t value = 1;
    ASSERT_ON_ERROR(sl_NetCfgSet(SL_IPV4_STA_P2P_CL_DHCP_ENABLE, 1, 1, &value));

    // Set PM policy to normal
    ASSERT_ON_ERROR(sl_WlanPolicySet(SL_POLICY_PM, SL_NORMAL_POLICY, NULL, 0));

    // Unregister mDNS services
    ASSERT_ON_ERROR(sl_NetAppMDNSUnRegisterService(0, 0));

    // Stop the internal HTTP server
    sl_NetAppStop(SL_NET_APP_HTTP_SERVER_ID);

    // Remove all 64 filters (8 * 8)
    _WlanRxFilterOperationCommandBuff_t  RxFilterIdMask;
    memset ((void *)&RxFilterIdMask, 0 ,sizeof(RxFilterIdMask));
    memset(RxFilterIdMask.FilterIdMask, 0xFF, 8);
    ASSERT_ON_ERROR(sl_WlanRxFilterSet(SL_REMOVE_RX_FILTER, (_u8 *)&RxFilterIdMask, sizeof(_WlanRxFilterOperationCommandBuff_t)));

#if MICROPY_HW_ANTENNA_DIVERSITY
    // set the antenna type
    wlan_set_antenna (antenna);
#endif

    // switch to the requested mode
    wlan_set_mode(mode);

    // stop and start again (we need to in the propper mode from now on)
    wlan_reenable(mode);

    // Set Tx power level for station or AP mode
    // Number between 0-15, as dB offset from max power - 0 will set max power
    uint8_t ucPower = 0;
    if (mode == ROLE_AP) {
        ASSERT_ON_ERROR(sl_WlanSet(SL_WLAN_CFG_GENERAL_PARAM_ID, WLAN_GENERAL_PARAM_OPT_AP_TX_POWER, sizeof(ucPower),
                                   (unsigned char *)&ucPower));

        // configure all parameters
        wlan_set_ssid (ssid, ssid_len, add_mac);
        wlan_set_security (auth, key, key_len);
        wlan_set_channel (channel);

        // set the country
        _u8*  country = (_u8*)"EU";
        ASSERT_ON_ERROR(sl_WlanSet(SL_WLAN_CFG_GENERAL_PARAM_ID, WLAN_GENERAL_PARAM_OPT_COUNTRY_CODE, 2, country));

        SlNetCfgIpV4Args_t ipV4;
        ipV4.ipV4          = (_u32)SL_IPV4_VAL(192,168,1,1);            // _u32 IP address
        ipV4.ipV4Mask      = (_u32)SL_IPV4_VAL(255,255,255,0);          // _u32 Subnet mask for this AP
        ipV4.ipV4Gateway   = (_u32)SL_IPV4_VAL(192,168,1,1);            // _u32 Default gateway address
        ipV4.ipV4DnsServer = (_u32)SL_IPV4_VAL(192,168,1,1);            // _u32 DNS server address
        ASSERT_ON_ERROR(sl_NetCfgSet(SL_IPV4_AP_P2P_GO_STATIC_ENABLE, IPCONFIG_MODE_ENABLE_IPV4,
                                     sizeof(SlNetCfgIpV4Args_t), (_u8 *)&ipV4));

        SlNetAppDhcpServerBasicOpt_t dhcpParams;
        dhcpParams.lease_time      =  4096;                             // lease time (in seconds) of the IP Address
        dhcpParams.ipv4_addr_start =  SL_IPV4_VAL(192,168,1,2);         // first IP Address for allocation.
        dhcpParams.ipv4_addr_last  =  SL_IPV4_VAL(192,168,1,254);       // last IP Address for allocation.
        ASSERT_ON_ERROR(sl_NetAppStop(SL_NET_APP_DHCP_SERVER_ID));      // Stop DHCP server before settings
        ASSERT_ON_ERROR(sl_NetAppSet(SL_NET_APP_DHCP_SERVER_ID, NETAPP_SET_DHCP_SRV_BASIC_OPT,
                                     sizeof(SlNetAppDhcpServerBasicOpt_t), (_u8* )&dhcpParams));  // set parameters
        ASSERT_ON_ERROR(sl_NetAppStart(SL_NET_APP_DHCP_SERVER_ID));     // Start DHCP server with new settings

        // stop and start again
        wlan_reenable(mode);
    } else { // STA and P2P modes
        ASSERT_ON_ERROR(sl_WlanSet(SL_WLAN_CFG_GENERAL_PARAM_ID, WLAN_GENERAL_PARAM_OPT_STA_TX_POWER,
                                   sizeof(ucPower), (unsigned char *)&ucPower));
        // set connection policy to Auto + Fast (tries to connect to the last connected AP)
        ASSERT_ON_ERROR(sl_WlanPolicySet(SL_POLICY_CONNECTION, SL_CONNECTION_POLICY(1, 1, 0, 0, 0), NULL, 0));
    }

    // set current time and date (needed to validate certificates)
    wlan_set_current_time (pyb_rtc_get_seconds());

    // start the servers before returning
    wlan_servers_start();
}

void wlan_update(void) {
#ifndef SL_PLATFORM_MULTI_THREADED
    _SlTaskEntry();
#endif
}

void wlan_stop (uint32_t timeout) {
    wlan_servers_stop();
    #ifdef SL_PLATFORM_MULTI_THREADED
    sl_LockObjLock (&wlan_LockObj, SL_OS_WAIT_FOREVER);
    #endif
    sl_Stop(timeout);
    wlan_clear_data();
    wlan_obj.mode = -1;
}

void wlan_get_mac (uint8_t *macAddress) {
    if (macAddress) {
        memcpy (macAddress, wlan_obj.mac, SL_MAC_ADDR_LEN);
    }
}

void wlan_get_ip (uint32_t *ip) {
    if (ip) {
        *ip = IS_IP_ACQUIRED(wlan_obj.status) ? wlan_obj.ip : 0;
    }
}

bool wlan_is_connected (void) {
    return (GET_STATUS_BIT(wlan_obj.status, STATUS_BIT_CONNECTION) &&
            (GET_STATUS_BIT(wlan_obj.status, STATUS_BIT_IP_ACQUIRED) || wlan_obj.mode != ROLE_STA));
}

void wlan_set_current_time (uint32_t seconds_since_2000) {
    timeutils_struct_time_t tm;
    timeutils_seconds_since_2000_to_struct_time(seconds_since_2000, &tm);

    SlDateTime_t sl_datetime = {0};
    sl_datetime.sl_tm_day  = tm.tm_mday;
    sl_datetime.sl_tm_mon  = tm.tm_mon;
    sl_datetime.sl_tm_year = tm.tm_year;
    sl_datetime.sl_tm_hour = tm.tm_hour;
    sl_datetime.sl_tm_min  = tm.tm_min;
    sl_datetime.sl_tm_sec  = tm.tm_sec;
    sl_DevSet(SL_DEVICE_GENERAL_CONFIGURATION, SL_DEVICE_GENERAL_CONFIGURATION_DATE_TIME, sizeof(SlDateTime_t), (_u8 *)(&sl_datetime));
}

void wlan_off_on (void) {
    // no need to lock the WLAN object on every API call since the servers and the MicroPtyhon
    // task have the same priority
    wlan_reenable(wlan_obj.mode);
}

//*****************************************************************************
// DEFINE STATIC FUNCTIONS
//*****************************************************************************

STATIC void wlan_clear_data (void) {
    CLR_STATUS_BIT_ALL(wlan_obj.status);
    wlan_obj.ip = 0;
    //memset(wlan_obj.ssid_o, 0, sizeof(wlan_obj.ssid));
    //memset(wlan_obj.bssid, 0, sizeof(wlan_obj.bssid));
}

STATIC void wlan_reenable (SlWlanMode_t mode) {
    // stop and start again
    #ifdef SL_PLATFORM_MULTI_THREADED
    sl_LockObjLock (&wlan_LockObj, SL_OS_WAIT_FOREVER);
    #endif
    sl_Stop(SL_STOP_TIMEOUT);
    wlan_clear_data();
    wlan_obj.mode = sl_Start(0, 0, 0);
    #ifdef SL_PLATFORM_MULTI_THREADED
    sl_LockObjUnlock (&wlan_LockObj);
    #endif
    ASSERT (wlan_obj.mode == mode);
}

STATIC void wlan_servers_start (void) {
#if (MICROPY_PORT_HAS_TELNET || MICROPY_PORT_HAS_FTP)
    // start the servers if they were enabled before
    if (wlan_obj.servers_enabled) {
        servers_start();
    }
#endif
}

STATIC void wlan_servers_stop (void) {
#if (MICROPY_PORT_HAS_TELNET || MICROPY_PORT_HAS_FTP)
    // Stop all other processes using the wlan engine
    if ((wlan_obj.servers_enabled = servers_are_enabled())) {
        servers_stop();
    }
#endif
}

STATIC void wlan_reset (void) {
    wlan_servers_stop();
    wlan_reenable (wlan_obj.mode);
    wlan_servers_start();
}

STATIC void wlan_validate_mode (uint mode) {
    if (mode != ROLE_STA && mode != ROLE_AP) {
        mp_raise_ValueError(mpexception_value_invalid_arguments);
    }
}

STATIC void wlan_set_mode (uint mode) {
    wlan_obj.mode = mode;
    ASSERT_ON_ERROR(sl_WlanSetMode(mode));
}

STATIC void wlan_validate_ssid_len (uint32_t len) {
    if (len > MODWLAN_SSID_LEN_MAX) {
        mp_raise_ValueError(mpexception_value_invalid_arguments);
    }
}

STATIC void wlan_set_ssid (const char *ssid, uint8_t len, bool add_mac) {
    if (ssid != NULL) {
        // save the ssid
        memcpy(&wlan_obj.ssid, ssid, len);
        // append the last 2 bytes of the MAC address, since the use of this functionality is under our control
        // we can assume that the lenght of the ssid is less than (32 - 5)
        if (add_mac) {
            snprintf((char *)&wlan_obj.ssid[len], sizeof(wlan_obj.ssid) - len, "-%02x%02x", wlan_obj.mac[4], wlan_obj.mac[5]);
            len += 5;
        }
        wlan_obj.ssid[len] = '\0';
        ASSERT_ON_ERROR(sl_WlanSet(SL_WLAN_CFG_AP_ID, WLAN_AP_OPT_SSID, len, (unsigned char *)wlan_obj.ssid));
    }
}

STATIC void wlan_validate_security (uint8_t auth, const char *key, uint8_t len) {
    if (auth != SL_SEC_TYPE_WEP && auth != SL_SEC_TYPE_WPA_WPA2) {
        goto invalid_args;
    }
    if (auth == SL_SEC_TYPE_WEP) {
        for (mp_uint_t i = strlen(key); i > 0; i--) {
            if (!unichar_isxdigit(*key++)) {
                goto invalid_args;
            }
        }
    }
    return;

invalid_args:
    mp_raise_ValueError(mpexception_value_invalid_arguments);
}

STATIC void wlan_set_security (uint8_t auth, const char *key, uint8_t len) {
    wlan_obj.auth = auth;
    ASSERT_ON_ERROR(sl_WlanSet(SL_WLAN_CFG_AP_ID, WLAN_AP_OPT_SECURITY_TYPE, sizeof(uint8_t), &auth));
    if (key != NULL) {
        memcpy(&wlan_obj.key, key, len);
        wlan_obj.key[len] = '\0';
        if (auth == SL_SEC_TYPE_WEP) {
            _u8 wep_key[32];
            wlan_wep_key_unhexlify(key, (char *)&wep_key);
            key = (const char *)&wep_key;
            len /= 2;
        }
        ASSERT_ON_ERROR(sl_WlanSet(SL_WLAN_CFG_AP_ID, WLAN_AP_OPT_PASSWORD, len, (unsigned char *)key));
    } else {
        wlan_obj.key[0] = '\0';
    }
}

STATIC void wlan_validate_channel (uint8_t channel) {
    if (channel < 1 || channel > 11) {
        mp_raise_ValueError(mpexception_value_invalid_arguments);
    }
}

STATIC void wlan_set_channel (uint8_t channel) {
    wlan_obj.channel = channel;
    ASSERT_ON_ERROR(sl_WlanSet(SL_WLAN_CFG_AP_ID, WLAN_AP_OPT_CHANNEL, 1, &channel));
}

#if MICROPY_HW_ANTENNA_DIVERSITY
STATIC void wlan_validate_antenna (uint8_t antenna) {
    if (antenna != ANTENNA_TYPE_INTERNAL && antenna != ANTENNA_TYPE_EXTERNAL) {
        mp_raise_ValueError(mpexception_value_invalid_arguments);
    }
}

STATIC void wlan_set_antenna (uint8_t antenna) {
    wlan_obj.antenna = antenna;
    antenna_select(antenna);
}
#endif

STATIC void wlan_sl_disconnect (void) {
    // Device in station-mode. Disconnect previous connection if any
    // The function returns 0 if 'Disconnected done', negative number if already
    // disconnected Wait for 'disconnection' event if 0 is returned, Ignore
    // other return-codes
    if (0 == sl_WlanDisconnect()) {
        while (IS_CONNECTED(wlan_obj.status)) {
            mp_hal_delay_ms(MODWLAN_CONNECTION_WAIT_MS);
            wlan_update();
        }
    }
}

STATIC modwlan_Status_t wlan_do_connect (const char* ssid, uint32_t ssid_len, const char* bssid, uint8_t sec,
                                         const char* key, uint32_t key_len, int32_t timeout) {
    SlSecParams_t secParams;
    secParams.Key = (_i8*)key;
    secParams.KeyLen = ((key != NULL) ? key_len : 0);
    secParams.Type = sec;

    // first close any active connections
    wlan_sl_disconnect();

    if (!sl_WlanConnect((_i8*)ssid, ssid_len, (_u8*)bssid, &secParams, NULL)) {
        // wait for the WLAN Event
        uint32_t waitForConnectionMs = 0;
        while (timeout && !IS_CONNECTED(wlan_obj.status)) {
            mp_hal_delay_ms(MODWLAN_CONNECTION_WAIT_MS);
            waitForConnectionMs += MODWLAN_CONNECTION_WAIT_MS;
            if (timeout > 0 && waitForConnectionMs > timeout) {
                return MODWLAN_ERROR_TIMEOUT;
            }
            wlan_update();
        }
        return MODWLAN_OK;
    }
    return MODWLAN_ERROR_INVALID_PARAMS;
}

STATIC void wlan_get_sl_mac (void) {
    // Get the MAC address
    uint8_t macAddrLen = SL_MAC_ADDR_LEN;
    sl_NetCfgGet(SL_MAC_ADDRESS_GET, NULL, &macAddrLen, wlan_obj.mac);
}

STATIC void wlan_wep_key_unhexlify (const char *key, char *key_out) {
    byte hex_byte = 0;
    for (mp_uint_t i = strlen(key); i > 0 ; i--) {
        hex_byte += unichar_xdigit_value(*key++);
        if (i & 1) {
            hex_byte <<= 4;
        } else {
            *key_out++ = hex_byte;
            hex_byte = 0;
        }
    }
}

STATIC void wlan_lpds_irq_enable (mp_obj_t self_in) {
    wlan_obj_t *self = self_in;
    self->irq_enabled = true;
}

STATIC void wlan_lpds_irq_disable (mp_obj_t self_in) {
    wlan_obj_t *self = self_in;
    self->irq_enabled = false;
}

STATIC int wlan_irq_flags (mp_obj_t self_in) {
    wlan_obj_t *self = self_in;
    return self->irq_flags;
}

STATIC bool wlan_scan_result_is_unique (const mp_obj_list_t *nets, _u8 *bssid) {
    for (int i = 0; i < nets->len; i++) {
        // index 1 in the list is the bssid
        mp_obj_str_t *_bssid = (mp_obj_str_t *)((mp_obj_tuple_t *)nets->items[i])->items[1];
        if (!memcmp (_bssid->data, bssid, SL_BSSID_LENGTH)) {
            return false;
        }
    }
    return true;
}

/******************************************************************************/
// Micro Python bindings; WLAN class

/// \class WLAN - WiFi driver

STATIC mp_obj_t wlan_init_helper(wlan_obj_t *self, const mp_arg_val_t *args) {
    // get the mode
    int8_t mode = args[0].u_int;
    wlan_validate_mode(mode);

    // get the ssid
    size_t ssid_len = 0;
    const char *ssid = NULL;
    if (args[1].u_obj != NULL) {
        ssid = mp_obj_str_get_data(args[1].u_obj, &ssid_len);
        wlan_validate_ssid_len(ssid_len);
    }

    // get the auth config
    uint8_t auth = SL_SEC_TYPE_OPEN;
    size_t key_len = 0;
    const char *key = NULL;
    if (args[2].u_obj != mp_const_none) {
        mp_obj_t *sec;
        mp_obj_get_array_fixed_n(args[2].u_obj, 2, &sec);
        auth = mp_obj_get_int(sec[0]);
        key = mp_obj_str_get_data(sec[1], &key_len);
        wlan_validate_security(auth, key, key_len);
    }

    // get the channel
    uint8_t channel = args[3].u_int;
    wlan_validate_channel(channel);

    // get the antenna type
    uint8_t antenna = 0;
#if MICROPY_HW_ANTENNA_DIVERSITY
    antenna = args[4].u_int;
    wlan_validate_antenna(antenna);
#endif

    // initialize the wlan subsystem
    wlan_sl_init(mode, (const char *)ssid, ssid_len, auth, (const char *)key, key_len, channel, antenna, false);

    return mp_const_none;
}

STATIC const mp_arg_t wlan_init_args[] = {
    { MP_QSTR_id,                             MP_ARG_INT,  {.u_int = 0} },
    { MP_QSTR_mode,                           MP_ARG_INT,  {.u_int = ROLE_STA} },
    { MP_QSTR_ssid,         MP_ARG_KW_ONLY  | MP_ARG_OBJ,  {.u_obj = MP_OBJ_NULL} },
    { MP_QSTR_auth,         MP_ARG_KW_ONLY  | MP_ARG_OBJ,  {.u_obj = mp_const_none} },
    { MP_QSTR_channel,      MP_ARG_KW_ONLY  | MP_ARG_INT,  {.u_int = 1} },
    #if MICROPY_HW_ANTENNA_DIVERSITY
    { MP_QSTR_antenna,      MP_ARG_KW_ONLY  | MP_ARG_INT,  {.u_int = ANTENNA_TYPE_INTERNAL} },
    #endif
};
STATIC mp_obj_t wlan_make_new(const mp_obj_type_t *type, size_t n_args, size_t n_kw, const mp_obj_t *all_args) {
    // parse args
    mp_map_t kw_args;
    mp_map_init_fixed_table(&kw_args, n_kw, all_args + n_args);
    mp_arg_val_t args[MP_ARRAY_SIZE(wlan_init_args)];
    mp_arg_parse_all(n_args, all_args, &kw_args, MP_ARRAY_SIZE(args), wlan_init_args, args);

    // setup the object
    wlan_obj_t *self = &wlan_obj;
    self->base.type = (mp_obj_t)&mod_network_nic_type_wlan;

    // give it to the sleep module
    pyb_sleep_set_wlan_obj(self);

    if (n_args > 1 || n_kw > 0) {
        // check the peripheral id
        if (args[0].u_int != 0) {
            mp_raise_OSError(MP_ENODEV);
        }
        // start the peripheral
        wlan_init_helper(self, &args[1]);
    }

    return (mp_obj_t)self;
}

STATIC mp_obj_t wlan_init(mp_uint_t n_args, const mp_obj_t *pos_args, mp_map_t *kw_args) {
    // parse args
    mp_arg_val_t args[MP_ARRAY_SIZE(wlan_init_args) - 1];
    mp_arg_parse_all(n_args - 1, pos_args + 1, kw_args, MP_ARRAY_SIZE(args), &wlan_init_args[1], args);
    return wlan_init_helper(pos_args[0], args);
}
STATIC MP_DEFINE_CONST_FUN_OBJ_KW(wlan_init_obj, 1, wlan_init);

STATIC mp_obj_t wlan_scan(mp_obj_t self_in) {
    STATIC const qstr wlan_scan_info_fields[] = {
        MP_QSTR_ssid, MP_QSTR_bssid, MP_QSTR_sec, MP_QSTR_channel, MP_QSTR_rssi
    };

    // check for correct wlan mode
    if (wlan_obj.mode == ROLE_AP) {
        mp_raise_OSError(MP_EPERM);
    }

    Sl_WlanNetworkEntry_t wlanEntry;
    mp_obj_t nets = mp_obj_new_list(0, NULL);
    uint8_t _index = 0;

    // trigger a new network scan
    uint32_t scanSeconds = MODWLAN_SCAN_PERIOD_S;
    ASSERT_ON_ERROR(sl_WlanPolicySet(SL_POLICY_SCAN , MODWLAN_SL_SCAN_ENABLE, (_u8 *)&scanSeconds, sizeof(scanSeconds)));

    // wait for the scan to complete
    mp_hal_delay_ms(MODWLAN_WAIT_FOR_SCAN_MS);

    do {
        if (sl_WlanGetNetworkList(_index++, 1, &wlanEntry) <= 0) {
            break;
        }

        // we must skip any duplicated results
        if (!wlan_scan_result_is_unique(nets, wlanEntry.bssid)) {
            continue;
        }

        mp_obj_t tuple[5];
        tuple[0] = mp_obj_new_str((const char *)wlanEntry.ssid, wlanEntry.ssid_len, false);
        tuple[1] = mp_obj_new_bytes((const byte *)wlanEntry.bssid, SL_BSSID_LENGTH);
        // 'normalize' the security type
        if (wlanEntry.sec_type > 2) {
            wlanEntry.sec_type = 2;
        }
        tuple[2] = mp_obj_new_int(wlanEntry.sec_type);
        tuple[3] = mp_const_none;
        tuple[4] = mp_obj_new_int(wlanEntry.rssi);

        // add the network to the list
        mp_obj_list_append(nets, mp_obj_new_attrtuple(wlan_scan_info_fields, 5, tuple));

    } while (_index < MODWLAN_SL_MAX_NETWORKS);

    return nets;
}
STATIC MP_DEFINE_CONST_FUN_OBJ_1(wlan_scan_obj, wlan_scan);

STATIC mp_obj_t wlan_connect(mp_uint_t n_args, const mp_obj_t *pos_args, mp_map_t *kw_args) {
    STATIC const mp_arg_t allowed_args[] = {
        { MP_QSTR_ssid,     MP_ARG_REQUIRED | MP_ARG_OBJ, },
        { MP_QSTR_auth,                       MP_ARG_OBJ, {.u_obj = mp_const_none} },
        { MP_QSTR_bssid,    MP_ARG_KW_ONLY  | MP_ARG_OBJ, {.u_obj = mp_const_none} },
        { MP_QSTR_timeout,  MP_ARG_KW_ONLY  | MP_ARG_OBJ, {.u_obj = mp_const_none} },
    };

    // check for the correct wlan mode
    if (wlan_obj.mode == ROLE_AP) {
        mp_raise_OSError(MP_EPERM);
    }

    // parse args
    mp_arg_val_t args[MP_ARRAY_SIZE(allowed_args)];
    mp_arg_parse_all(n_args - 1, pos_args + 1, kw_args, MP_ARRAY_SIZE(allowed_args), allowed_args, args);

    // get the ssid
    size_t ssid_len;
    const char *ssid = mp_obj_str_get_data(args[0].u_obj, &ssid_len);
    wlan_validate_ssid_len(ssid_len);

    // get the auth config
    uint8_t auth = SL_SEC_TYPE_OPEN;
    size_t key_len = 0;
    const char *key = NULL;
    if (args[1].u_obj != mp_const_none) {
        mp_obj_t *sec;
        mp_obj_get_array_fixed_n(args[1].u_obj, 2, &sec);
        auth = mp_obj_get_int(sec[0]);
        key = mp_obj_str_get_data(sec[1], &key_len);
        wlan_validate_security(auth, key, key_len);

        // convert the wep key if needed
        if (auth == SL_SEC_TYPE_WEP) {
            _u8 wep_key[32];
            wlan_wep_key_unhexlify(key, (char *)&wep_key);
            key = (const char *)&wep_key;
            key_len /= 2;
        }
    }

    // get the bssid
    const char *bssid = NULL;
    if (args[2].u_obj != mp_const_none) {
        bssid = mp_obj_str_get_str(args[2].u_obj);
    }

    // get the timeout
    int32_t timeout = -1;
    if (args[3].u_obj != mp_const_none) {
        timeout = mp_obj_get_int(args[3].u_obj);
    }

    // connect to the requested access point
    modwlan_Status_t status;
    status = wlan_do_connect (ssid, ssid_len, bssid, auth, key, key_len, timeout);
    if (status == MODWLAN_ERROR_TIMEOUT) {
        mp_raise_OSError(MP_ETIMEDOUT);
    } else if (status == MODWLAN_ERROR_INVALID_PARAMS) {
        mp_raise_ValueError(mpexception_value_invalid_arguments);
    }
    return mp_const_none;
}
STATIC MP_DEFINE_CONST_FUN_OBJ_KW(wlan_connect_obj, 1, wlan_connect);

STATIC mp_obj_t wlan_disconnect(mp_obj_t self_in) {
    wlan_sl_disconnect();
    return mp_const_none;
}
STATIC MP_DEFINE_CONST_FUN_OBJ_1(wlan_disconnect_obj, wlan_disconnect);

STATIC mp_obj_t wlan_isconnected(mp_obj_t self_in) {
    return wlan_is_connected() ? mp_const_true : mp_const_false;
}
STATIC MP_DEFINE_CONST_FUN_OBJ_1(wlan_isconnected_obj, wlan_isconnected);

STATIC mp_obj_t wlan_ifconfig (mp_uint_t n_args, const mp_obj_t *pos_args, mp_map_t *kw_args) {
    STATIC const mp_arg_t wlan_ifconfig_args[] = {
        { MP_QSTR_id,               MP_ARG_INT,     {.u_int = 0} },
        { MP_QSTR_config,           MP_ARG_OBJ,     {.u_obj = MP_OBJ_NULL} },
    };

    // parse args
    mp_arg_val_t args[MP_ARRAY_SIZE(wlan_ifconfig_args)];
    mp_arg_parse_all(n_args - 1, pos_args + 1, kw_args, MP_ARRAY_SIZE(args), wlan_ifconfig_args, args);

    // check the interface id
    if (args[0].u_int != 0) {
        mp_raise_OSError(MP_EPERM);
    }

    // get the configuration
    if (args[1].u_obj == MP_OBJ_NULL) {
        // get
        unsigned char len = sizeof(SlNetCfgIpV4Args_t);
        unsigned char dhcpIsOn;
        SlNetCfgIpV4Args_t ipV4;
        sl_NetCfgGet(SL_IPV4_STA_P2P_CL_GET_INFO, &dhcpIsOn, &len, (uint8_t *)&ipV4);

        mp_obj_t ifconfig[4] = {
                netutils_format_ipv4_addr((uint8_t *)&ipV4.ipV4, NETUTILS_LITTLE),
                netutils_format_ipv4_addr((uint8_t *)&ipV4.ipV4Mask, NETUTILS_LITTLE),
                netutils_format_ipv4_addr((uint8_t *)&ipV4.ipV4Gateway, NETUTILS_LITTLE),
                netutils_format_ipv4_addr((uint8_t *)&ipV4.ipV4DnsServer, NETUTILS_LITTLE)
        };
        return mp_obj_new_tuple(4, ifconfig);
    } else { // set the configuration
        if (MP_OBJ_IS_TYPE(args[1].u_obj, &mp_type_tuple)) {
            // set a static ip
            mp_obj_t *items;
            mp_obj_get_array_fixed_n(args[1].u_obj, 4, &items);

            SlNetCfgIpV4Args_t ipV4;
            netutils_parse_ipv4_addr(items[0], (uint8_t *)&ipV4.ipV4, NETUTILS_LITTLE);
            netutils_parse_ipv4_addr(items[1], (uint8_t *)&ipV4.ipV4Mask, NETUTILS_LITTLE);
            netutils_parse_ipv4_addr(items[2], (uint8_t *)&ipV4.ipV4Gateway, NETUTILS_LITTLE);
            netutils_parse_ipv4_addr(items[3], (uint8_t *)&ipV4.ipV4DnsServer, NETUTILS_LITTLE);

            if (wlan_obj.mode == ROLE_AP) {
                ASSERT_ON_ERROR(sl_NetCfgSet(SL_IPV4_AP_P2P_GO_STATIC_ENABLE, IPCONFIG_MODE_ENABLE_IPV4, sizeof(SlNetCfgIpV4Args_t), (_u8 *)&ipV4));
                SlNetAppDhcpServerBasicOpt_t dhcpParams;
                dhcpParams.lease_time      =  4096;                             // lease time (in seconds) of the IP Address
                dhcpParams.ipv4_addr_start =  ipV4.ipV4 + 1;                    // first IP Address for allocation.
                dhcpParams.ipv4_addr_last  =  (ipV4.ipV4 & 0xFFFFFF00) + 254;   // last IP Address for allocation.
                ASSERT_ON_ERROR(sl_NetAppStop(SL_NET_APP_DHCP_SERVER_ID));      // stop DHCP server before settings
                ASSERT_ON_ERROR(sl_NetAppSet(SL_NET_APP_DHCP_SERVER_ID, NETAPP_SET_DHCP_SRV_BASIC_OPT,
                                sizeof(SlNetAppDhcpServerBasicOpt_t), (_u8* )&dhcpParams));  // set parameters
                ASSERT_ON_ERROR(sl_NetAppStart(SL_NET_APP_DHCP_SERVER_ID));     // start DHCP server with new settings
            } else {
                ASSERT_ON_ERROR(sl_NetCfgSet(SL_IPV4_STA_P2P_CL_STATIC_ENABLE, IPCONFIG_MODE_ENABLE_IPV4, sizeof(SlNetCfgIpV4Args_t), (_u8 *)&ipV4));
            }
        } else {
            // check for the correct string
            const char *mode = mp_obj_str_get_str(args[1].u_obj);
            if (strcmp("dhcp", mode)) {
                mp_raise_ValueError(mpexception_value_invalid_arguments);
            }

            // only if we are not in AP mode
            if (wlan_obj.mode != ROLE_AP) {
                _u8 val = 1;
                sl_NetCfgSet(SL_IPV4_STA_P2P_CL_DHCP_ENABLE, IPCONFIG_MODE_ENABLE_IPV4, 1, &val);
            }
        }
        // config values have changed, so reset
        wlan_reset();
        // set current time and date (needed to validate certificates)
        wlan_set_current_time (pyb_rtc_get_seconds());
        return mp_const_none;
    }
}
STATIC MP_DEFINE_CONST_FUN_OBJ_KW(wlan_ifconfig_obj, 1, wlan_ifconfig);

STATIC mp_obj_t wlan_mode (mp_uint_t n_args, const mp_obj_t *args) {
    wlan_obj_t *self = args[0];
    if (n_args == 1) {
        return mp_obj_new_int(self->mode);
    } else {
        uint mode = mp_obj_get_int(args[1]);
        wlan_validate_mode(mode);
        wlan_set_mode(mode);
        wlan_reset();
        return mp_const_none;
    }
}
STATIC MP_DEFINE_CONST_FUN_OBJ_VAR_BETWEEN(wlan_mode_obj, 1, 2, wlan_mode);

STATIC mp_obj_t wlan_ssid (mp_uint_t n_args, const mp_obj_t *args) {
    wlan_obj_t *self = args[0];
    if (n_args == 1) {
        return mp_obj_new_str((const char *)self->ssid, strlen((const char *)self->ssid), false);
    } else {
        size_t len;
        const char *ssid = mp_obj_str_get_data(args[1], &len);
        wlan_validate_ssid_len(len);
        wlan_set_ssid(ssid, len, false);
        wlan_reset();
        return mp_const_none;
    }
}
STATIC MP_DEFINE_CONST_FUN_OBJ_VAR_BETWEEN(wlan_ssid_obj, 1, 2, wlan_ssid);

STATIC mp_obj_t wlan_auth (mp_uint_t n_args, const mp_obj_t *args) {
    wlan_obj_t *self = args[0];
    if (n_args == 1) {
        if (self->auth == SL_SEC_TYPE_OPEN) {
            return mp_const_none;
        } else {
            mp_obj_t security[2];
            security[0] = mp_obj_new_int(self->auth);
            security[1] = mp_obj_new_str((const char *)self->key, strlen((const char *)self->key), false);
            return mp_obj_new_tuple(2, security);
        }
    } else {
        // get the auth config
        uint8_t auth = SL_SEC_TYPE_OPEN;
        size_t key_len = 0;
        const char *key = NULL;
        if (args[1] != mp_const_none) {
            mp_obj_t *sec;
            mp_obj_get_array_fixed_n(args[1], 2, &sec);
            auth = mp_obj_get_int(sec[0]);
            key = mp_obj_str_get_data(sec[1], &key_len);
            wlan_validate_security(auth, key, key_len);
        }
        wlan_set_security(auth, key, key_len);
        wlan_reset();
        return mp_const_none;
    }
}
STATIC MP_DEFINE_CONST_FUN_OBJ_VAR_BETWEEN(wlan_auth_obj, 1, 2, wlan_auth);

STATIC mp_obj_t wlan_channel (mp_uint_t n_args, const mp_obj_t *args) {
    wlan_obj_t *self = args[0];
    if (n_args == 1) {
        return mp_obj_new_int(self->channel);
    } else {
        uint8_t channel  = mp_obj_get_int(args[1]);
        wlan_validate_channel(channel);
        wlan_set_channel(channel);
        wlan_reset();
        return mp_const_none;
    }
}
STATIC MP_DEFINE_CONST_FUN_OBJ_VAR_BETWEEN(wlan_channel_obj, 1, 2, wlan_channel);

STATIC mp_obj_t wlan_antenna (mp_uint_t n_args, const mp_obj_t *args) {
    wlan_obj_t *self = args[0];
    if (n_args == 1) {
        return mp_obj_new_int(self->antenna);
    } else {
    #if MICROPY_HW_ANTENNA_DIVERSITY
        uint8_t antenna  = mp_obj_get_int(args[1]);
        wlan_validate_antenna(antenna);
        wlan_set_antenna(antenna);
    #endif
        return mp_const_none;
    }
}
STATIC MP_DEFINE_CONST_FUN_OBJ_VAR_BETWEEN(wlan_antenna_obj, 1, 2, wlan_antenna);

STATIC mp_obj_t wlan_mac (mp_uint_t n_args, const mp_obj_t *args) {
    wlan_obj_t *self = args[0];
    if (n_args == 1) {
        return mp_obj_new_bytes((const byte *)self->mac, SL_BSSID_LENGTH);
    } else {
        mp_buffer_info_t bufinfo;
        mp_get_buffer_raise(args[1], &bufinfo, MP_BUFFER_READ);
        if (bufinfo.len != 6) {
            mp_raise_ValueError(mpexception_value_invalid_arguments);
        }
        memcpy(self->mac, bufinfo.buf, SL_MAC_ADDR_LEN);
        sl_NetCfgSet(SL_MAC_ADDRESS_SET, 1, SL_MAC_ADDR_LEN, (_u8 *)self->mac);
        wlan_reset();
        return mp_const_none;
    }
}
STATIC MP_DEFINE_CONST_FUN_OBJ_VAR_BETWEEN(wlan_mac_obj, 1, 2, wlan_mac);

STATIC mp_obj_t wlan_irq (mp_uint_t n_args, const mp_obj_t *pos_args, mp_map_t *kw_args) {
    mp_arg_val_t args[mp_irq_INIT_NUM_ARGS];
    mp_arg_parse_all(n_args - 1, pos_args + 1, kw_args, mp_irq_INIT_NUM_ARGS, mp_irq_init_args, args);

    wlan_obj_t *self = pos_args[0];

    // check the trigger, only one type is supported
    if (mp_obj_get_int(args[0].u_obj) != MODWLAN_WIFI_EVENT_ANY) {
        goto invalid_args;
    }

    // check the power mode
    if (mp_obj_get_int(args[3].u_obj) != PYB_PWR_MODE_LPDS) {
        goto invalid_args;
    }

    // create the callback
    mp_obj_t _irq = mp_irq_new (self, args[2].u_obj, &wlan_irq_methods);
    self->irq_obj = _irq;

    // enable the irq just before leaving
    wlan_lpds_irq_enable(self);

    return _irq;

invalid_args:
    mp_raise_ValueError(mpexception_value_invalid_arguments);
}
STATIC MP_DEFINE_CONST_FUN_OBJ_KW(wlan_irq_obj, 1, wlan_irq);

//STATIC mp_obj_t wlan_connections (mp_obj_t self_in) {
//    mp_obj_t device[2];
//    mp_obj_t connections = mp_obj_new_list(0, NULL);
//
//    if (wlan_is_connected()) {
//        device[0] = mp_obj_new_str((const char *)wlan_obj.ssid_o, strlen((const char *)wlan_obj.ssid_o), false);
//        device[1] = mp_obj_new_bytes((const byte *)wlan_obj.bssid, SL_BSSID_LENGTH);
//        // add the device to the list
//        mp_obj_list_append(connections, mp_obj_new_tuple(MP_ARRAY_SIZE(device), device));
//    }
//    return connections;
//}
//STATIC MP_DEFINE_CONST_FUN_OBJ_1(wlan_connections_obj, wlan_connections);

//STATIC mp_obj_t wlan_urn (uint n_args, const mp_obj_t *args) {
//    char urn[MAX_DEVICE_URN_LEN];
//    uint8_t len = MAX_DEVICE_URN_LEN;
//
//    // an URN is given, so set it
//    if (n_args == 2) {
//        const char *p = mp_obj_str_get_str(args[1]);
//        uint8_t len = strlen(p);
//
//        // the call to sl_NetAppSet corrupts the input string URN=args[1], so we copy into a local buffer
//        if (len > MAX_DEVICE_URN_LEN) {
//            mp_raise_ValueError(mpexception_value_invalid_arguments);
//        }
//        strcpy(urn, p);
//
//        if (sl_NetAppSet(SL_NET_APP_DEVICE_CONFIG_ID, NETAPP_SET_GET_DEV_CONF_OPT_DEVICE_URN, len, (unsigned char *)urn) < 0) {
//            mp_raise_OSError(MP_EIO);
//        }
//    }
//    else {
//        // get the URN
//        if (sl_NetAppGet(SL_NET_APP_DEVICE_CONFIG_ID, NETAPP_SET_GET_DEV_CONF_OPT_DEVICE_URN, &len, (uint8_t *)urn) < 0) {
//            mp_raise_OSError(MP_EIO);
//        }
//        return mp_obj_new_str(urn, (len - 1), false);
//    }
//
//    return mp_const_none;
//}
//STATIC MP_DEFINE_CONST_FUN_OBJ_VAR_BETWEEN(wlan_urn_obj, 1, 2, wlan_urn);

STATIC mp_obj_t wlan_print_ver(void) {
    SlVersionFull ver;
    byte config_opt = SL_DEVICE_GENERAL_VERSION;
    byte config_len = sizeof(ver);
    sl_DevGet(SL_DEVICE_GENERAL_CONFIGURATION, &config_opt, &config_len, (byte*)&ver);
    printf("NWP: %d.%d.%d.%d\n", (int)ver.NwpVersion[0], (int)ver.NwpVersion[1], (int)ver.NwpVersion[2], (int)ver.NwpVersion[3]);
    printf("MAC: %d.%d.%d.%d\n", (int)ver.ChipFwAndPhyVersion.FwVersion[0], (int)ver.ChipFwAndPhyVersion.FwVersion[1],
                                 (int)ver.ChipFwAndPhyVersion.FwVersion[2], (int)ver.ChipFwAndPhyVersion.FwVersion[3]);
    printf("PHY: %d.%d.%d.%d\n", ver.ChipFwAndPhyVersion.PhyVersion[0], ver.ChipFwAndPhyVersion.PhyVersion[1],
                                 ver.ChipFwAndPhyVersion.PhyVersion[2], ver.ChipFwAndPhyVersion.PhyVersion[3]);
    return mp_const_none;
}
STATIC MP_DEFINE_CONST_FUN_OBJ_0(wlan_print_ver_fun_obj, wlan_print_ver);
STATIC MP_DEFINE_CONST_STATICMETHOD_OBJ(wlan_print_ver_obj, MP_ROM_PTR(&wlan_print_ver_fun_obj));

STATIC const mp_map_elem_t wlan_locals_dict_table[] = {
    { MP_OBJ_NEW_QSTR(MP_QSTR_init),                (mp_obj_t)&wlan_init_obj },
    { MP_OBJ_NEW_QSTR(MP_QSTR_scan),                (mp_obj_t)&wlan_scan_obj },
    { MP_OBJ_NEW_QSTR(MP_QSTR_connect),             (mp_obj_t)&wlan_connect_obj },
    { MP_OBJ_NEW_QSTR(MP_QSTR_disconnect),          (mp_obj_t)&wlan_disconnect_obj },
    { MP_OBJ_NEW_QSTR(MP_QSTR_isconnected),         (mp_obj_t)&wlan_isconnected_obj },
    { MP_OBJ_NEW_QSTR(MP_QSTR_ifconfig),            (mp_obj_t)&wlan_ifconfig_obj },
    { MP_OBJ_NEW_QSTR(MP_QSTR_mode),                (mp_obj_t)&wlan_mode_obj },
    { MP_OBJ_NEW_QSTR(MP_QSTR_ssid),                (mp_obj_t)&wlan_ssid_obj },
    { MP_OBJ_NEW_QSTR(MP_QSTR_auth),                (mp_obj_t)&wlan_auth_obj },
    { MP_OBJ_NEW_QSTR(MP_QSTR_channel),             (mp_obj_t)&wlan_channel_obj },
    { MP_OBJ_NEW_QSTR(MP_QSTR_antenna),             (mp_obj_t)&wlan_antenna_obj },
    { MP_OBJ_NEW_QSTR(MP_QSTR_mac),                 (mp_obj_t)&wlan_mac_obj },
    { MP_OBJ_NEW_QSTR(MP_QSTR_irq),                 (mp_obj_t)&wlan_irq_obj },
    // { MP_OBJ_NEW_QSTR(MP_QSTR_connections),         (mp_obj_t)&wlan_connections_obj },
    // { MP_OBJ_NEW_QSTR(MP_QSTR_urn),                 (mp_obj_t)&wlan_urn_obj },
    { MP_OBJ_NEW_QSTR(MP_QSTR_print_ver),           (mp_obj_t)&wlan_print_ver_obj },

    // class constants
    { MP_OBJ_NEW_QSTR(MP_QSTR_STA),                 MP_OBJ_NEW_SMALL_INT(ROLE_STA) },
    { MP_OBJ_NEW_QSTR(MP_QSTR_AP),                  MP_OBJ_NEW_SMALL_INT(ROLE_AP) },
    { MP_OBJ_NEW_QSTR(MP_QSTR_WEP),                 MP_OBJ_NEW_SMALL_INT(SL_SEC_TYPE_WEP) },
    { MP_OBJ_NEW_QSTR(MP_QSTR_WPA),                 MP_OBJ_NEW_SMALL_INT(SL_SEC_TYPE_WPA_WPA2) },
    { MP_OBJ_NEW_QSTR(MP_QSTR_WPA2),                MP_OBJ_NEW_SMALL_INT(SL_SEC_TYPE_WPA_WPA2) },
    #if MICROPY_HW_ANTENNA_DIVERSITY
    { MP_OBJ_NEW_QSTR(MP_QSTR_INT_ANT),             MP_OBJ_NEW_SMALL_INT(ANTENNA_TYPE_INTERNAL) },
    { MP_OBJ_NEW_QSTR(MP_QSTR_EXT_ANT),             MP_OBJ_NEW_SMALL_INT(ANTENNA_TYPE_EXTERNAL) },
    #endif
    { MP_OBJ_NEW_QSTR(MP_QSTR_ANY_EVENT),           MP_OBJ_NEW_SMALL_INT(MODWLAN_WIFI_EVENT_ANY) },
};
STATIC MP_DEFINE_CONST_DICT(wlan_locals_dict, wlan_locals_dict_table);

const mod_network_nic_type_t mod_network_nic_type_wlan = {
    .base = {
        { &mp_type_type },
        .name = MP_QSTR_WLAN,
        .make_new = wlan_make_new,
        .locals_dict = (mp_obj_t)&wlan_locals_dict,
    },
};

STATIC const mp_irq_methods_t wlan_irq_methods = {
    .init = wlan_irq,
    .enable = wlan_lpds_irq_enable,
    .disable = wlan_lpds_irq_disable,
    .flags = wlan_irq_flags,
<<<<<<< HEAD
};

/******************************************************************************/
// Micro Python bindings; WLAN socket

int wlan_gethostbyname(const char *name, mp_uint_t len, uint8_t *out_ip, uint8_t family) {
    uint32_t ip;
    int result = sl_NetAppDnsGetHostByName((_i8 *)name, (_u16)len, (_u32*)&ip, (_u8)family);
    out_ip[0] = ip;
    out_ip[1] = ip >> 8;
    out_ip[2] = ip >> 16;
    out_ip[3] = ip >> 24;
    return result;
}

int wlan_socket_socket(mod_network_socket_obj_t *s, int *_errno) {
    int16_t sd = sl_Socket(s->sock_base.u_param.domain, s->sock_base.u_param.type, s->sock_base.u_param.proto);
    if (sd < 0) {
        *_errno = sd;
        return -1;
    }
    s->sock_base.sd = sd;
    return 0;
}

void wlan_socket_close(mod_network_socket_obj_t *s) {
    // this is to prevent the finalizer to close a socket that failed when being created
    if (s->sock_base.sd >= 0) {
        modusocket_socket_delete(s->sock_base.sd);
        sl_Close(s->sock_base.sd);
        s->sock_base.sd = -1;
    }
}

int wlan_socket_bind(mod_network_socket_obj_t *s, byte *ip, mp_uint_t port, int *_errno) {
    MAKE_SOCKADDR(addr, ip, port)
    int ret = sl_Bind(s->sock_base.sd, &addr, sizeof(addr));
    if (ret != 0) {
        *_errno = ret;
        return -1;
    }
    return 0;
}

int wlan_socket_listen(mod_network_socket_obj_t *s, mp_int_t backlog, int *_errno) {
    int ret = sl_Listen(s->sock_base.sd, backlog);
    if (ret != 0) {
        *_errno = ret;
        return -1;
    }
    return 0;
}

int wlan_socket_accept(mod_network_socket_obj_t *s, mod_network_socket_obj_t *s2, byte *ip, mp_uint_t *port, int *_errno) {
    // accept incoming connection
    int16_t sd;
    sockaddr addr;
    socklen_t addr_len = sizeof(addr);

    sd = sl_Accept(s->sock_base.sd, &addr, &addr_len);
    // save the socket descriptor
    s2->sock_base.sd = sd;
    if (sd < 0) {
        *_errno = sd;
        return -1;
    }

    // return ip and port
    UNPACK_SOCKADDR(addr, ip, *port);
    return 0;
}

int wlan_socket_connect(mod_network_socket_obj_t *s, byte *ip, mp_uint_t port, int *_errno) {
    MAKE_SOCKADDR(addr, ip, port)
    int ret = sl_Connect(s->sock_base.sd, &addr, sizeof(addr));
    if (ret != 0) {
        *_errno = ret;
        return -1;
    }
    return 0;
}

int wlan_socket_send(mod_network_socket_obj_t *s, const byte *buf, mp_uint_t len, int *_errno) {
    mp_int_t bytes = 0;
    if (len > 0) {
        bytes = sl_Send(s->sock_base.sd, (const void *)buf, len, 0);
    }
    if (bytes <= 0) {
        *_errno = bytes;
        return -1;
    }
    return bytes;
}

int wlan_socket_recv(mod_network_socket_obj_t *s, byte *buf, mp_uint_t len, int *_errno) {
    int ret = sl_Recv(s->sock_base.sd, buf, MIN(len, WLAN_MAX_RX_SIZE), 0);
    if (ret < 0) {
        *_errno = ret;
        return -1;
    }
    return ret;
}

int wlan_socket_sendto( mod_network_socket_obj_t *s, const byte *buf, mp_uint_t len, byte *ip, mp_uint_t port, int *_errno) {
    MAKE_SOCKADDR(addr, ip, port)
    int ret = sl_SendTo(s->sock_base.sd, (byte*)buf, len, 0, (sockaddr*)&addr, sizeof(addr));
    if (ret < 0) {
        *_errno = ret;
        return -1;
    }
    return ret;
}

int wlan_socket_recvfrom(mod_network_socket_obj_t *s, byte *buf, mp_uint_t len, byte *ip, mp_uint_t *port, int *_errno) {
    sockaddr addr;
    socklen_t addr_len = sizeof(addr);
    mp_int_t ret = sl_RecvFrom(s->sock_base.sd, buf, MIN(len, WLAN_MAX_RX_SIZE), 0, &addr, &addr_len);
    if (ret < 0) {
        *_errno = ret;
        return -1;
    }
    UNPACK_SOCKADDR(addr, ip, *port);
    return ret;
}

int wlan_socket_setsockopt(mod_network_socket_obj_t *s, mp_uint_t level, mp_uint_t opt, const void *optval, mp_uint_t optlen, int *_errno) {
    int ret = sl_SetSockOpt(s->sock_base.sd, level, opt, optval, optlen);
    if (ret < 0) {
        *_errno = ret;
        return -1;
    }
    return 0;
}

int wlan_socket_settimeout(mod_network_socket_obj_t *s, mp_uint_t timeout_s, int *_errno) {
    int ret;
    bool has_timeout;
    if (timeout_s == 0 || timeout_s == -1) {
        SlSockNonblocking_t option;
        if (timeout_s == 0) {
            // set non-blocking mode
            option.NonblockingEnabled = 1;
        } else {
            // set blocking mode
            option.NonblockingEnabled = 0;
        }
        ret = sl_SetSockOpt(s->sock_base.sd, SOL_SOCKET, SO_NONBLOCKING, &option, sizeof(option));
        has_timeout = false;
    } else {
        // set timeout
        struct SlTimeval_t timeVal;
        timeVal.tv_sec = timeout_s;       // seconds
        timeVal.tv_usec = 0;              // microseconds. 10000 microseconds resolution
        ret = sl_SetSockOpt(s->sock_base.sd, SOL_SOCKET, SO_RCVTIMEO, &timeVal, sizeof(timeVal));
        has_timeout = true;
    }

    if (ret != 0) {
        *_errno = ret;
        return -1;
    }

    s->sock_base.has_timeout = has_timeout;
    return 0;
}

int wlan_socket_ioctl (mod_network_socket_obj_t *s, mp_uint_t request, mp_uint_t arg, int *_errno) {
    mp_int_t ret;
    if (request == MP_STREAM_POLL) {
        mp_uint_t flags = arg;
        ret = 0;
        int32_t sd = s->sock_base.sd;

        // init fds
        fd_set rfds, wfds, xfds;
        FD_ZERO(&rfds);
        FD_ZERO(&wfds);
        FD_ZERO(&xfds);

        // set fds if needed
        if (flags & MP_STREAM_POLL_RD) {
            FD_SET(sd, &rfds);
        }
        if (flags & MP_STREAM_POLL_WR) {
            FD_SET(sd, &wfds);
        }
        if (flags & MP_STREAM_POLL_HUP) {
            FD_SET(sd, &xfds);
        }

        // call simplelink's select with minimum timeout
        SlTimeval_t tv;
        tv.tv_sec = 0;
        tv.tv_usec = 1;
        int32_t nfds = sl_Select(sd + 1, &rfds, &wfds, &xfds, &tv);

        // check for errors
        if (nfds == -1) {
            *_errno = nfds;
            return -1;
        }

        // check return of select
        if (FD_ISSET(sd, &rfds)) {
            ret |= MP_STREAM_POLL_RD;
        }
        if (FD_ISSET(sd, &wfds)) {
            ret |= MP_STREAM_POLL_WR;
        }
        if (FD_ISSET(sd, &xfds)) {
            ret |= MP_STREAM_POLL_HUP;
        }
    } else {
        *_errno = EINVAL;
        ret = MP_STREAM_ERROR;
    }
    return ret;
}
=======
};
>>>>>>> 869cdcfd
<|MERGE_RESOLUTION|>--- conflicted
+++ resolved
@@ -1301,225 +1301,4 @@
     .enable = wlan_lpds_irq_enable,
     .disable = wlan_lpds_irq_disable,
     .flags = wlan_irq_flags,
-<<<<<<< HEAD
-};
-
-/******************************************************************************/
-// Micro Python bindings; WLAN socket
-
-int wlan_gethostbyname(const char *name, mp_uint_t len, uint8_t *out_ip, uint8_t family) {
-    uint32_t ip;
-    int result = sl_NetAppDnsGetHostByName((_i8 *)name, (_u16)len, (_u32*)&ip, (_u8)family);
-    out_ip[0] = ip;
-    out_ip[1] = ip >> 8;
-    out_ip[2] = ip >> 16;
-    out_ip[3] = ip >> 24;
-    return result;
-}
-
-int wlan_socket_socket(mod_network_socket_obj_t *s, int *_errno) {
-    int16_t sd = sl_Socket(s->sock_base.u_param.domain, s->sock_base.u_param.type, s->sock_base.u_param.proto);
-    if (sd < 0) {
-        *_errno = sd;
-        return -1;
-    }
-    s->sock_base.sd = sd;
-    return 0;
-}
-
-void wlan_socket_close(mod_network_socket_obj_t *s) {
-    // this is to prevent the finalizer to close a socket that failed when being created
-    if (s->sock_base.sd >= 0) {
-        modusocket_socket_delete(s->sock_base.sd);
-        sl_Close(s->sock_base.sd);
-        s->sock_base.sd = -1;
-    }
-}
-
-int wlan_socket_bind(mod_network_socket_obj_t *s, byte *ip, mp_uint_t port, int *_errno) {
-    MAKE_SOCKADDR(addr, ip, port)
-    int ret = sl_Bind(s->sock_base.sd, &addr, sizeof(addr));
-    if (ret != 0) {
-        *_errno = ret;
-        return -1;
-    }
-    return 0;
-}
-
-int wlan_socket_listen(mod_network_socket_obj_t *s, mp_int_t backlog, int *_errno) {
-    int ret = sl_Listen(s->sock_base.sd, backlog);
-    if (ret != 0) {
-        *_errno = ret;
-        return -1;
-    }
-    return 0;
-}
-
-int wlan_socket_accept(mod_network_socket_obj_t *s, mod_network_socket_obj_t *s2, byte *ip, mp_uint_t *port, int *_errno) {
-    // accept incoming connection
-    int16_t sd;
-    sockaddr addr;
-    socklen_t addr_len = sizeof(addr);
-
-    sd = sl_Accept(s->sock_base.sd, &addr, &addr_len);
-    // save the socket descriptor
-    s2->sock_base.sd = sd;
-    if (sd < 0) {
-        *_errno = sd;
-        return -1;
-    }
-
-    // return ip and port
-    UNPACK_SOCKADDR(addr, ip, *port);
-    return 0;
-}
-
-int wlan_socket_connect(mod_network_socket_obj_t *s, byte *ip, mp_uint_t port, int *_errno) {
-    MAKE_SOCKADDR(addr, ip, port)
-    int ret = sl_Connect(s->sock_base.sd, &addr, sizeof(addr));
-    if (ret != 0) {
-        *_errno = ret;
-        return -1;
-    }
-    return 0;
-}
-
-int wlan_socket_send(mod_network_socket_obj_t *s, const byte *buf, mp_uint_t len, int *_errno) {
-    mp_int_t bytes = 0;
-    if (len > 0) {
-        bytes = sl_Send(s->sock_base.sd, (const void *)buf, len, 0);
-    }
-    if (bytes <= 0) {
-        *_errno = bytes;
-        return -1;
-    }
-    return bytes;
-}
-
-int wlan_socket_recv(mod_network_socket_obj_t *s, byte *buf, mp_uint_t len, int *_errno) {
-    int ret = sl_Recv(s->sock_base.sd, buf, MIN(len, WLAN_MAX_RX_SIZE), 0);
-    if (ret < 0) {
-        *_errno = ret;
-        return -1;
-    }
-    return ret;
-}
-
-int wlan_socket_sendto( mod_network_socket_obj_t *s, const byte *buf, mp_uint_t len, byte *ip, mp_uint_t port, int *_errno) {
-    MAKE_SOCKADDR(addr, ip, port)
-    int ret = sl_SendTo(s->sock_base.sd, (byte*)buf, len, 0, (sockaddr*)&addr, sizeof(addr));
-    if (ret < 0) {
-        *_errno = ret;
-        return -1;
-    }
-    return ret;
-}
-
-int wlan_socket_recvfrom(mod_network_socket_obj_t *s, byte *buf, mp_uint_t len, byte *ip, mp_uint_t *port, int *_errno) {
-    sockaddr addr;
-    socklen_t addr_len = sizeof(addr);
-    mp_int_t ret = sl_RecvFrom(s->sock_base.sd, buf, MIN(len, WLAN_MAX_RX_SIZE), 0, &addr, &addr_len);
-    if (ret < 0) {
-        *_errno = ret;
-        return -1;
-    }
-    UNPACK_SOCKADDR(addr, ip, *port);
-    return ret;
-}
-
-int wlan_socket_setsockopt(mod_network_socket_obj_t *s, mp_uint_t level, mp_uint_t opt, const void *optval, mp_uint_t optlen, int *_errno) {
-    int ret = sl_SetSockOpt(s->sock_base.sd, level, opt, optval, optlen);
-    if (ret < 0) {
-        *_errno = ret;
-        return -1;
-    }
-    return 0;
-}
-
-int wlan_socket_settimeout(mod_network_socket_obj_t *s, mp_uint_t timeout_s, int *_errno) {
-    int ret;
-    bool has_timeout;
-    if (timeout_s == 0 || timeout_s == -1) {
-        SlSockNonblocking_t option;
-        if (timeout_s == 0) {
-            // set non-blocking mode
-            option.NonblockingEnabled = 1;
-        } else {
-            // set blocking mode
-            option.NonblockingEnabled = 0;
-        }
-        ret = sl_SetSockOpt(s->sock_base.sd, SOL_SOCKET, SO_NONBLOCKING, &option, sizeof(option));
-        has_timeout = false;
-    } else {
-        // set timeout
-        struct SlTimeval_t timeVal;
-        timeVal.tv_sec = timeout_s;       // seconds
-        timeVal.tv_usec = 0;              // microseconds. 10000 microseconds resolution
-        ret = sl_SetSockOpt(s->sock_base.sd, SOL_SOCKET, SO_RCVTIMEO, &timeVal, sizeof(timeVal));
-        has_timeout = true;
-    }
-
-    if (ret != 0) {
-        *_errno = ret;
-        return -1;
-    }
-
-    s->sock_base.has_timeout = has_timeout;
-    return 0;
-}
-
-int wlan_socket_ioctl (mod_network_socket_obj_t *s, mp_uint_t request, mp_uint_t arg, int *_errno) {
-    mp_int_t ret;
-    if (request == MP_STREAM_POLL) {
-        mp_uint_t flags = arg;
-        ret = 0;
-        int32_t sd = s->sock_base.sd;
-
-        // init fds
-        fd_set rfds, wfds, xfds;
-        FD_ZERO(&rfds);
-        FD_ZERO(&wfds);
-        FD_ZERO(&xfds);
-
-        // set fds if needed
-        if (flags & MP_STREAM_POLL_RD) {
-            FD_SET(sd, &rfds);
-        }
-        if (flags & MP_STREAM_POLL_WR) {
-            FD_SET(sd, &wfds);
-        }
-        if (flags & MP_STREAM_POLL_HUP) {
-            FD_SET(sd, &xfds);
-        }
-
-        // call simplelink's select with minimum timeout
-        SlTimeval_t tv;
-        tv.tv_sec = 0;
-        tv.tv_usec = 1;
-        int32_t nfds = sl_Select(sd + 1, &rfds, &wfds, &xfds, &tv);
-
-        // check for errors
-        if (nfds == -1) {
-            *_errno = nfds;
-            return -1;
-        }
-
-        // check return of select
-        if (FD_ISSET(sd, &rfds)) {
-            ret |= MP_STREAM_POLL_RD;
-        }
-        if (FD_ISSET(sd, &wfds)) {
-            ret |= MP_STREAM_POLL_WR;
-        }
-        if (FD_ISSET(sd, &xfds)) {
-            ret |= MP_STREAM_POLL_HUP;
-        }
-    } else {
-        *_errno = EINVAL;
-        ret = MP_STREAM_ERROR;
-    }
-    return ret;
-}
-=======
-};
->>>>>>> 869cdcfd
+};