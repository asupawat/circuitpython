--- conflicted
+++ resolved
@@ -15,14 +15,10 @@
     - name: Dump GitHub context
       env:
         GITHUB_CONTEXT: ${{ toJson(github) }}
-<<<<<<< HEAD
       run: python -c "import os; print os.environ['GITHUB_CONTEXT']"
     - name: Fail if not a release publish # workaround has `on` doesn't have this filter
       run: exit 1
       if: github.event_name == 'release' && (github.event.action != 'published' && github.event.action != 'rerequested')
-=======
-      run: echo "$GITHUB_CONTEXT"
->>>>>>> c000567d
     - name: Set up Python 3.5
       uses: actions/setup-python@v1
       with:
