--- conflicted
+++ resolved
@@ -32,26 +32,8 @@
 #include "nrf.h"
 
 void SysTick_Handler(void) {
-<<<<<<< HEAD
-    // SysTick interrupt handler called when the SysTick timer reaches zero
-    // (every millisecond).
-    ticks_ms += 1;
-
-#if CIRCUITPY_FILESYSTEM_FLUSH_INTERVAL_MS > 0
-    filesystem_tick();
-#endif
-#if CIRCUITPY_AUTORELOAD_DELAY_MS > 0
-    autoreload_tick();
-#endif
-#ifdef CIRCUITPY_GAMEPAD_TICKS
-    if (!(ticks_ms & CIRCUITPY_GAMEPAD_TICKS)) {
-        gamepad_tick();
-    }
-#endif
-=======
     // Do things common to all ports when the tick occurs
     supervisor_tick();
->>>>>>> 15886b15
 }
 
 void tick_init() {
