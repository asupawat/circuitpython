#include "samd21_pins.h"
#include "board_busses.h"

STATIC const mp_rom_map_elem_t board_global_dict_table[] = {
    { MP_ROM_QSTR(MP_QSTR_D0), MP_ROM_PTR(&pin_PA11) },
    { MP_ROM_QSTR(MP_QSTR_RX), MP_ROM_PTR(&pin_PA11) },

    { MP_ROM_QSTR(MP_QSTR_D1), MP_ROM_PTR(&pin_PA10) },
    { MP_ROM_QSTR(MP_QSTR_TX), MP_ROM_PTR(&pin_PA10) },

    { MP_ROM_QSTR(MP_QSTR_D2), MP_ROM_PTR(&pin_PA14) },
    { MP_ROM_QSTR(MP_QSTR_D3), MP_ROM_PTR(&pin_PA09) },
    { MP_ROM_QSTR(MP_QSTR_D4), MP_ROM_PTR(&pin_PA08) },
    { MP_ROM_QSTR(MP_QSTR_D5), MP_ROM_PTR(&pin_PA15) },
    { MP_ROM_QSTR(MP_QSTR_D6), MP_ROM_PTR(&pin_PA20) },
    { MP_ROM_QSTR(MP_QSTR_D7), MP_ROM_PTR(&pin_PA21) },
    { MP_ROM_QSTR(MP_QSTR_D8), MP_ROM_PTR(&pin_PA06) },
    { MP_ROM_QSTR(MP_QSTR_D9), MP_ROM_PTR(&pin_PA07) },
    { MP_ROM_QSTR(MP_QSTR_D10), MP_ROM_PTR(&pin_PA18) },
    { MP_ROM_QSTR(MP_QSTR_D11), MP_ROM_PTR(&pin_PA16) },
    { MP_ROM_QSTR(MP_QSTR_D12), MP_ROM_PTR(&pin_PA19) },

    { MP_ROM_QSTR(MP_QSTR_D13), MP_ROM_PTR(&pin_PA17) },
    { MP_ROM_QSTR(MP_QSTR_L), MP_ROM_PTR(&pin_PA17) },  // a.k.a D13

    { MP_ROM_QSTR(MP_QSTR_A0), MP_ROM_PTR(&pin_PA02) },
    { MP_ROM_QSTR(MP_QSTR_A1), MP_ROM_PTR(&pin_PB08) },
    { MP_ROM_QSTR(MP_QSTR_A2), MP_ROM_PTR(&pin_PB09) },
    { MP_ROM_QSTR(MP_QSTR_A3), MP_ROM_PTR(&pin_PA04) },
    { MP_ROM_QSTR(MP_QSTR_A4), MP_ROM_PTR(&pin_PA05) },
    { MP_ROM_QSTR(MP_QSTR_A5), MP_ROM_PTR(&pin_PB02) },

    { MP_ROM_QSTR(MP_QSTR_MOSI), MP_ROM_PTR(&pin_PB10) },
    { MP_ROM_QSTR(MP_QSTR_MISO), MP_ROM_PTR(&pin_PA12) },
    { MP_ROM_QSTR(MP_QSTR_SCK), MP_ROM_PTR(&pin_PB11) },

    { MP_ROM_QSTR(MP_QSTR_SCL), MP_ROM_PTR(&pin_PA23) },
    { MP_ROM_QSTR(MP_QSTR_SDA), MP_ROM_PTR(&pin_PA22) },

    { MP_ROM_QSTR(MP_QSTR_APA102_MOSI), MP_ROM_PTR(&pin_PA01) },
    { MP_ROM_QSTR(MP_QSTR_APA102_SCK), MP_ROM_PTR(&pin_PA00) },
<<<<<<< HEAD

    { MP_ROM_QSTR(MP_QSTR_SPI), MP_ROM_PTR(&board_spi_obj) },
=======
    { MP_ROM_QSTR(MP_QSTR_I2C), MP_ROM_PTR(&board_i2c_obj) },
>>>>>>> 8a351595
};
MP_DEFINE_CONST_DICT(board_module_globals, board_global_dict_table);<|MERGE_RESOLUTION|>--- conflicted
+++ resolved
@@ -39,11 +39,7 @@
 
     { MP_ROM_QSTR(MP_QSTR_APA102_MOSI), MP_ROM_PTR(&pin_PA01) },
     { MP_ROM_QSTR(MP_QSTR_APA102_SCK), MP_ROM_PTR(&pin_PA00) },
-<<<<<<< HEAD
-
+    { MP_ROM_QSTR(MP_QSTR_I2C), MP_ROM_PTR(&board_i2c_obj) },
     { MP_ROM_QSTR(MP_QSTR_SPI), MP_ROM_PTR(&board_spi_obj) },
-=======
-    { MP_ROM_QSTR(MP_QSTR_I2C), MP_ROM_PTR(&board_i2c_obj) },
->>>>>>> 8a351595
 };
 MP_DEFINE_CONST_DICT(board_module_globals, board_global_dict_table);