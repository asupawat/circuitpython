--- conflicted
+++ resolved
@@ -36,17 +36,6 @@
 
 #include "common-hal/microcontroller/Pin.h"
 
-<<<<<<< HEAD
-// STATIC void disable_usb_vbus(void) {
-// #ifdef USB_OTG_GCCFG_VBDEN
-//     USB_OTG_FS->GCCFG &= ~USB_OTG_GCCFG_VBDEN;
-// #else
-//     USB_OTG_FS->GCCFG |= USB_OTG_GCCFG_NOVBUSSENS;
-//     USB_OTG_FS->GCCFG &= ~USB_OTG_GCCFG_VBUSBSEN;
-//     USB_OTG_FS->GCCFG &= ~USB_OTG_GCCFG_VBUSASEN;
-// #endif
-// }
-=======
 STATIC void init_usb_vbus_sense(void) {
 
 #ifdef BOARD_NO_VBUS
@@ -68,8 +57,6 @@
     #endif
 #endif
 }
-
->>>>>>> 409b5ffe
 
 void init_usb_hardware(void) {
     //TODO: if future chips overload this with options, move to peripherals management. 
@@ -117,25 +104,8 @@
     never_reset_pin_number(0, 8);
 #endif
     
-<<<<<<< HEAD
-// #ifdef BOARD_NO_VBUS
-//     disable_usb_vbus();
-// #endif
-
-#ifdef USB_OTG_GCCFG_VBDEN
-    USB_OTG_FS->GCCFG &= ~USB_OTG_GCCFG_VBDEN;
-#else
-    USB_OTG_FS->GCCFG |= USB_OTG_GCCFG_NOVBUSSENS;
-    USB_OTG_FS->GCCFG &= ~USB_OTG_GCCFG_VBUSBSEN;
-    USB_OTG_FS->GCCFG &= ~USB_OTG_GCCFG_VBUSASEN;
-#endif
-
-    /* Peripheral clock enable */
-    __HAL_RCC_USB_OTG_FS_CLK_ENABLE();
-=======
     /* Peripheral clock enable */
     __HAL_RCC_USB_OTG_FS_CLK_ENABLE();
 
     init_usb_vbus_sense();
->>>>>>> 409b5ffe
 }