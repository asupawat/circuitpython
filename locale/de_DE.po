# SOME DESCRIPTIVE TITLE.
# Copyright (C) YEAR THE PACKAGE'S COPYRIGHT HOLDER
# This file is distributed under the same license as the PACKAGE package.
# FIRST AUTHOR <EMAIL@ADDRESS>, YEAR.
#
msgid ""
msgstr ""
"Project-Id-Version: \n"
"Report-Msgid-Bugs-To: \n"
<<<<<<< HEAD
"POT-Creation-Date: 2019-01-10 20:56-0500\n"
=======
"POT-Creation-Date: 2019-01-10 11:05-0800\n"
>>>>>>> 516d7da6
"PO-Revision-Date: 2018-07-27 11:55-0700\n"
"Last-Translator: Sebastian Plamauer\n"
"Language-Team: \n"
"Language: en_US\n"
"MIME-Version: 1.0\n"
"Content-Type: text/plain; charset=UTF-8\n"
"Content-Transfer-Encoding: 8bit\n"
"X-Generator: Poedit 2.1.1\n"

#: extmod/machine_i2c.c:299
msgid "invalid I2C peripheral"
msgstr "ungültige I2C Schnittstelle"

#: extmod/machine_i2c.c:340 extmod/machine_i2c.c:354 extmod/machine_i2c.c:368
#: extmod/machine_i2c.c:392
msgid "I2C operation not supported"
msgstr "I2C-operation nicht unterstützt"

#: extmod/machine_mem.c:45 ports/unix/modmachine.c:53
#, c-format
msgid "address %08x is not aligned to %d bytes"
msgstr "Addresse %08x ist nicht an %d bytes ausgerichtet"

#: extmod/machine_spi.c:57
msgid "invalid SPI peripheral"
msgstr "ungültige SPI Schnittstelle"

#: extmod/machine_spi.c:124
msgid "buffers must be the same length"
msgstr "Buffer müssen gleich lang sein"

#: extmod/machine_spi.c:207
msgid "bits must be 8"
msgstr "bits müssen 8 sein"

#: extmod/machine_spi.c:210
msgid "firstbit must be MSB"
msgstr "das erste Bit muss MSB sein"

#: extmod/machine_spi.c:215
msgid "must specify all of sck/mosi/miso"
msgstr "sck/mosi/miso müssen alle spezifiziert sein"

#: extmod/modframebuf.c:299
msgid "invalid format"
msgstr "ungültiges Format"

#: extmod/modubinascii.c:38 extmod/moduhashlib.c:102
msgid "a bytes-like object is required"
msgstr "ein Byte-ähnliches Objekt ist erforderlich"

#: extmod/modubinascii.c:90
msgid "odd-length string"
msgstr "String mit ungerader Länge"

#: extmod/modubinascii.c:101
msgid "non-hex digit found"
msgstr "eine nicht-hex zahl wurde gefunden"

#: extmod/modubinascii.c:169
msgid "incorrect padding"
msgstr "falsches padding"

#: extmod/moductypes.c:122
msgid "syntax error in uctypes descriptor"
msgstr "Syntaxfehler in uctypes Definition"

#: extmod/moductypes.c:219
msgid "Cannot unambiguously get sizeof scalar"
msgstr "sizeof scalar kann nicht eindeutig bestimmt werden"

#: extmod/moductypes.c:397
msgid "struct: no fields"
msgstr "struct: keine Felder"

#: extmod/moductypes.c:530
msgid "struct: cannot index"
msgstr "struct: kann nicht indexieren"

#: extmod/moductypes.c:544
msgid "struct: index out of range"
msgstr "struct: index außerhalb gültigen Bereichs"

#: extmod/moduheapq.c:38
msgid "heap must be a list"
msgstr "heap muss eine Liste sein"

#: extmod/moduheapq.c:86 extmod/modutimeq.c:147 extmod/modutimeq.c:172
msgid "empty heap"
msgstr "leerer heap"

#: extmod/modujson.c:281
msgid "syntax error in JSON"
msgstr "Syntaxfehler in JSON"

#: extmod/modure.c:161
msgid "Splitting with sub-captures"
msgstr "Teilen mit unter-captures"

#: extmod/modure.c:207
msgid "Error in regex"
msgstr "Fehler in regex"

#: extmod/modussl_axtls.c:81
msgid "invalid key"
msgstr "ungültiger Schlüssel"

#: extmod/modussl_axtls.c:87
msgid "invalid cert"
msgstr "ungültiges cert"

#: extmod/modutimeq.c:131
msgid "queue overflow"
msgstr "Warteschlangenüberlauf"

#: extmod/moduzlib.c:98
msgid "compression header"
msgstr "kompression header"

#: extmod/uos_dupterm.c:120
msgid "invalid dupterm index"
msgstr "ungültiger dupterm index"

#: extmod/vfs_fat.c:426 py/moduerrno.c:154
msgid "Read-only filesystem"
msgstr "Schreibgeschützte Dateisystem"

#: extmod/vfs_posix_file.c:48 ports/unix/file.c:50 py/objstringio.c:43
msgid "I/O operation on closed file"
msgstr "Lese/Schreibe-operation an geschlossener Datei"

#: lib/embed/abort_.c:8
msgid "abort() called"
msgstr "abort() wurde aufgerufen"

#: lib/netutils/netutils.c:83
msgid "invalid arguments"
msgstr "ungültige argumente"

#: lib/utils/pyexec.c:97 py/builtinimport.c:251
msgid "script compilation not supported"
msgstr "kompilieren von Skripten ist nicht unterstützt"

#: main.c:150
msgid " output:\n"
msgstr " Ausgabe:\n"

#: main.c:164 main.c:237
msgid ""
"Auto-reload is on. Simply save files over USB to run them or enter REPL to "
"disable.\n"
msgstr ""
"Automatisches Neuladen ist aktiv. Speichere Dateien über USB um sie "
"auszuführen oder verbinde dich mit der REPL um zu deaktivieren.\n"

#: main.c:166
msgid "Running in safe mode! Auto-reload is off.\n"
msgstr "Sicherheitsmodus aktiv! Automatisches Neuladen ist deaktiviert.\n"

#: main.c:168 main.c:239
msgid "Auto-reload is off.\n"
msgstr "Automatisches Neuladen ist deaktiviert.\n"

#: main.c:182
msgid "Running in safe mode! Not running saved code.\n"
msgstr "Sicherheitsmodus aktiv! Gespeicherter Code wird nicht ausgeführt\n"

#: main.c:198
msgid "WARNING: Your code filename has two extensions\n"
msgstr "WARNUNG: Der Dateiname deines codes hat zwei Dateityperweiterungen\n"

#: main.c:244
msgid "Press any key to enter the REPL. Use CTRL-D to reload."
msgstr ""
"Drücke eine Taste um dich mit der REPL zu verbinden. Drücke Strg-D zum neu "
"laden"

#: main.c:407
msgid "soft reboot\n"
msgstr "soft reboot\n"

#: ports/atmel-samd/audio_dma.c:209
#: ports/atmel-samd/common-hal/audiobusio/PDMIn.c:361
msgid "All sync event channels in use"
msgstr "Alle sync event Kanäle werden benutzt"

#: ports/atmel-samd/bindings/samd/Clock.c:135
msgid "calibration is read only"
msgstr "Kalibrierung ist Schreibgeschützt"

#: ports/atmel-samd/bindings/samd/Clock.c:137
msgid "calibration is out of range"
msgstr "Kalibrierung ist außerhalb der Reichweite"

#: ports/atmel-samd/board_busses.c:59 ports/nrf/board_busses.c:39
msgid "No default I2C bus"
msgstr "Kein Standard I2C Bus"

#: ports/atmel-samd/board_busses.c:85 ports/nrf/board_busses.c:64
msgid "No default SPI bus"
msgstr "Kein Standard SPI Bus"

#: ports/atmel-samd/board_busses.c:112 ports/nrf/board_busses.c:91
msgid "No default UART bus"
msgstr "Kein Standard UART Bus"

#: ports/atmel-samd/common-hal/analogio/AnalogIn.c:63
#: ports/nrf/common-hal/analogio/AnalogIn.c:39
msgid "Pin does not have ADC capabilities"
msgstr "Pin hat keine ADC Funktionalität"

#: ports/atmel-samd/common-hal/analogio/AnalogOut.c:49
msgid "No DAC on chip"
msgstr "Kein DAC vorhanden"

#: ports/atmel-samd/common-hal/analogio/AnalogOut.c:56
msgid "AnalogOut not supported on given pin"
msgstr "AnalogOut ist an diesem Pin nicht unterstützt"

#: ports/atmel-samd/common-hal/audiobusio/I2SOut.c:147
#: ports/atmel-samd/common-hal/audiobusio/I2SOut.c:150
msgid "Invalid bit clock pin"
msgstr "Ungültiges bit clock pin"

#: ports/atmel-samd/common-hal/audiobusio/I2SOut.c:153
msgid "Bit clock and word select must share a clock unit"
msgstr "Bit clock und word select müssen eine clock unit teilen"

#: ports/atmel-samd/common-hal/audiobusio/I2SOut.c:156
#: ports/atmel-samd/common-hal/audiobusio/PDMIn.c:130
msgid "Invalid data pin"
msgstr "Ungültiger data pin"

#: ports/atmel-samd/common-hal/audiobusio/I2SOut.c:169
#: ports/atmel-samd/common-hal/audiobusio/I2SOut.c:174
#: ports/atmel-samd/common-hal/audiobusio/PDMIn.c:145
#: ports/atmel-samd/common-hal/audiobusio/PDMIn.c:150
msgid "Serializer in use"
msgstr "Serializer wird benutzt"

#: ports/atmel-samd/common-hal/audiobusio/I2SOut.c:230
msgid "Clock unit in use"
msgstr "Clock unit wird benutzt"

#: ports/atmel-samd/common-hal/audiobusio/I2SOut.c:240
#: ports/atmel-samd/common-hal/audiobusio/PDMIn.c:172
msgid "Unable to find free GCLK"
msgstr "Konnte keinen freien GCLK finden"

#: ports/atmel-samd/common-hal/audiobusio/I2SOut.c:254
msgid "Too many channels in sample."
msgstr "Zu viele Kanäle im sample"

#: ports/atmel-samd/common-hal/audiobusio/I2SOut.c:305
#: ports/atmel-samd/common-hal/audioio/AudioOut.c:417
msgid "No DMA channel found"
msgstr "Kein DMA Kanal gefunden"

#: ports/atmel-samd/common-hal/audiobusio/I2SOut.c:308
#: ports/atmel-samd/common-hal/audioio/AudioOut.c:419
msgid "Unable to allocate buffers for signed conversion"
msgstr "Konnte keine Buffer für Vorzeichenumwandlung allozieren"

#: ports/atmel-samd/common-hal/audiobusio/PDMIn.c:109
msgid "Invalid clock pin"
msgstr "Ungültiger clock pin"

#: ports/atmel-samd/common-hal/audiobusio/PDMIn.c:134
msgid "Only 8 or 16 bit mono with "
msgstr "Nur 8 oder 16 bit mono mit "

#: ports/atmel-samd/common-hal/audiobusio/PDMIn.c:167
msgid "sampling rate out of range"
msgstr "Abtastrate außerhalb der Reichweite"

#: ports/atmel-samd/common-hal/audioio/AudioOut.c:132
msgid "DAC already in use"
msgstr "DAC wird schon benutzt"

#: ports/atmel-samd/common-hal/audioio/AudioOut.c:136
msgid "Right channel unsupported"
msgstr "Rechter Kanal wird nicht unterstützt"

#: ports/atmel-samd/common-hal/audioio/AudioOut.c:139
#: ports/atmel-samd/common-hal/pulseio/PWMOut.c:116
#: ports/atmel-samd/common-hal/touchio/TouchIn.c:65
msgid "Invalid pin"
msgstr "Ungültiger Pin"

#: ports/atmel-samd/common-hal/audioio/AudioOut.c:147
msgid "Invalid pin for left channel"
msgstr "Ungültiger Pin für linken Kanal"

#: ports/atmel-samd/common-hal/audioio/AudioOut.c:151
msgid "Invalid pin for right channel"
msgstr "Ungültiger Pin für rechten Kanal"

#: ports/atmel-samd/common-hal/audioio/AudioOut.c:154
msgid "Cannot output both channels on the same pin"
msgstr "Kann nicht beite Kanäle auf dem gleichen Pin ausgeben"

#: ports/atmel-samd/common-hal/audioio/AudioOut.c:243
#: ports/atmel-samd/common-hal/pulseio/PWMOut.c:189
#: ports/atmel-samd/common-hal/pulseio/PulseOut.c:110
#: ports/nrf/common-hal/pulseio/PulseOut.c:107
msgid "All timers in use"
msgstr "Alle timer werden benutzt"

#: ports/atmel-samd/common-hal/audioio/AudioOut.c:285
msgid "All event channels in use"
msgstr "Alle event Kanäle werden benutzt"

#: ports/atmel-samd/common-hal/audioio/AudioOut.c:375
#, c-format
msgid "Sample rate too high. It must be less than %d"
msgstr ""

#: ports/atmel-samd/common-hal/busio/I2C.c:71
msgid "Not enough pins available"
msgstr "Nicht genug Pins vorhanden"

#: ports/atmel-samd/common-hal/busio/I2C.c:78
#: ports/atmel-samd/common-hal/busio/SPI.c:171
#: ports/atmel-samd/common-hal/busio/UART.c:120
#: ports/atmel-samd/common-hal/i2cslave/I2CSlave.c:45
#: ports/nrf/common-hal/busio/I2C.c:84
msgid "Invalid pins"
msgstr "Ungültige Pins"

#: ports/atmel-samd/common-hal/busio/I2C.c:101
msgid "SDA or SCL needs a pull up"
msgstr "SDA oder SCL brauchen pull up"

#: ports/atmel-samd/common-hal/busio/I2C.c:121
msgid "Unsupported baudrate"
msgstr "Baudrate wird nicht unterstützt"

#: ports/atmel-samd/common-hal/busio/UART.c:67
msgid "bytes > 8 bits not supported"
msgstr "bytes mit merh als 8 bits werden nicht unterstützt"

#: ports/atmel-samd/common-hal/busio/UART.c:73
#: ports/nrf/common-hal/busio/UART.c:118
msgid "tx and rx cannot both be None"
msgstr "tx und rx können nicht beide None sein"

#: ports/atmel-samd/common-hal/busio/UART.c:146
#: ports/nrf/common-hal/busio/UART.c:152
msgid "Failed to allocate RX buffer"
msgstr "Konnte keinen RX Buffer allozieren"

#: ports/atmel-samd/common-hal/busio/UART.c:154
msgid "Could not initialize UART"
msgstr "Konnte UART nicht initialisieren"

#: ports/atmel-samd/common-hal/busio/UART.c:241
#: ports/nrf/common-hal/busio/UART.c:197
msgid "No RX pin"
msgstr "Kein RX Pin"

#: ports/atmel-samd/common-hal/busio/UART.c:300
#: ports/nrf/common-hal/busio/UART.c:232
msgid "No TX pin"
msgstr "Kein TX Pin"

#: ports/atmel-samd/common-hal/digitalio/DigitalInOut.c:170
#: ports/nrf/common-hal/digitalio/DigitalInOut.c:147
msgid "Cannot get pull while in output mode"
msgstr "Pull up im Ausgabemodus nicht möglich"

#: ports/atmel-samd/common-hal/microcontroller/__init__.c:74
#: ports/esp8266/common-hal/microcontroller/__init__.c:64
msgid "Cannot reset into bootloader because no bootloader is present."
msgstr "Reset zum bootloader nicht möglich da bootloader nicht vorhanden"

#: ports/atmel-samd/common-hal/pulseio/PWMOut.c:120
#: ports/atmel-samd/common-hal/pulseio/PWMOut.c:369
#: ports/nrf/common-hal/pulseio/PWMOut.c:119
#: ports/nrf/common-hal/pulseio/PWMOut.c:233
msgid "Invalid PWM frequency"
msgstr "Ungültige PWM Frequenz"

#: ports/atmel-samd/common-hal/pulseio/PWMOut.c:187
msgid "All timers for this pin are in use"
msgstr "Alle timer für diesen Pin werden benutzt"

#: ports/atmel-samd/common-hal/pulseio/PulseIn.c:110
msgid "No hardware support on pin"
msgstr "Keine Hardwareunterstützung an diesem Pin"

#: ports/atmel-samd/common-hal/pulseio/PulseIn.c:113
msgid "EXTINT channel already in use"
msgstr "EXTINT Kanal wird benutzt"

#: ports/atmel-samd/common-hal/pulseio/PulseIn.c:118
#: ports/esp8266/common-hal/pulseio/PulseIn.c:86
#, c-format
msgid "Failed to allocate RX buffer of %d bytes"
msgstr "Konnte keine RX Buffer mit %d allozieren"

#: ports/atmel-samd/common-hal/pulseio/PulseIn.c:205
#: ports/esp8266/common-hal/pulseio/PulseIn.c:151
msgid "pop from an empty PulseIn"
msgstr "pop von einem leeren PulseIn"

#: ports/atmel-samd/common-hal/pulseio/PulseIn.c:237
#: ports/esp8266/common-hal/pulseio/PulseIn.c:182 py/obj.c:422
msgid "index out of range"
msgstr "index außerhalb der Reichweite"

#: ports/atmel-samd/common-hal/pulseio/PulseOut.c:178
msgid "Another send is already active"
msgstr "Ein anderer Sendevorgang ist schon aktiv"

#: ports/atmel-samd/common-hal/rotaryio/IncrementalEncoder.c:38
msgid "Both pins must support hardware interrupts"
msgstr "Beide pins müssen Hardware Interrupts unterstützen"

#: ports/atmel-samd/common-hal/rotaryio/IncrementalEncoder.c:46
msgid "A hardware interrupt channel is already in use"
msgstr "Ein Hardware Interrupt Kanal wird schon benutzt"

#: ports/atmel-samd/common-hal/rtc/RTC.c:101
msgid "calibration value out of range +/-127"
msgstr "Kalibrierwert nicht im Bereich von +/-127"

#: ports/atmel-samd/common-hal/touchio/TouchIn.c:75
msgid "No free GCLKs"
msgstr "Keine freien GCLKs"

#: ports/esp8266/common-hal/analogio/AnalogIn.c:43
msgid "Pin %q does not have ADC capabilities"
msgstr "Pin %q hat keine ADC Funktion"

#: ports/esp8266/common-hal/analogio/AnalogOut.c:39
msgid "No hardware support for analog out."
msgstr "Keine Hardwareunterstützung für analog out"

#: ports/esp8266/common-hal/busio/SPI.c:72
msgid "Pins not valid for SPI"
msgstr "Pins nicht gültig für SPI"

#: ports/esp8266/common-hal/busio/UART.c:45
msgid "Only tx supported on UART1 (GPIO2)."
msgstr "UART1 (GPIO2) unterstützt nur tx"

#: ports/esp8266/common-hal/busio/UART.c:67 ports/esp8266/machine_uart.c:108
msgid "invalid data bits"
msgstr "Ungültige Datenbits"

#: ports/esp8266/common-hal/busio/UART.c:91 ports/esp8266/machine_uart.c:144
msgid "invalid stop bits"
msgstr "Ungültige Stopbits"

#: ports/esp8266/common-hal/digitalio/DigitalInOut.c:200
msgid "ESP8266 does not support pull down."
msgstr "ESP8266 unterstützt pull down nicht"

#: ports/esp8266/common-hal/digitalio/DigitalInOut.c:210
msgid "GPIO16 does not support pull up."
msgstr "GPIO16 unterstützt pull up nicht"

#: ports/esp8266/common-hal/microcontroller/__init__.c:66
msgid "ESP8226 does not support safe mode."
msgstr "ESP8226 hat keinen Sicherheitsmodus"

#: ports/esp8266/common-hal/pulseio/PWMOut.c:54
#: ports/esp8266/common-hal/pulseio/PWMOut.c:113
#, c-format
msgid "Maximum PWM frequency is %dhz."
msgstr "Maximale PWM Frequenz ist %dHz"

#: ports/esp8266/common-hal/pulseio/PWMOut.c:57
#: ports/esp8266/common-hal/pulseio/PWMOut.c:116
msgid "Minimum PWM frequency is 1hz."
msgstr "Minimale PWM Frequenz ist %dHz"

#: ports/esp8266/common-hal/pulseio/PWMOut.c:68
#, c-format
msgid "Multiple PWM frequencies not supported. PWM already set to %dhz."
msgstr ""
"Mehrere PWM Frequenzen nicht unterstützt. PWM bereits auf %dHz gesetzt."

#: ports/esp8266/common-hal/pulseio/PWMOut.c:77 ports/esp8266/machine_pwm.c:70
#, c-format
msgid "PWM not supported on pin %d"
msgstr "PWM nicht unterstützt an Pin %d"

#: ports/esp8266/common-hal/pulseio/PulseIn.c:78
msgid "No PulseIn support for %q"
msgstr "Keine PulseIn Unterstützung für %q"

#: ports/esp8266/common-hal/storage/__init__.c:34
msgid "Unable to remount filesystem"
msgstr "Dateisystem kann nicht wieder gemounted werden."

#: ports/esp8266/common-hal/storage/__init__.c:38
msgid "Use esptool to erase flash and re-upload Python instead"
msgstr ""
"Benutze esptool um den flash zu löschen und stattdessen Python hochzuladen"

#: ports/esp8266/esp_mphal.c:154
msgid "C-level assert"
msgstr ""

#: ports/esp8266/machine_adc.c:57
#, c-format
msgid "not a valid ADC Channel: %d"
msgstr "Kein gültiger ADC Kanal: %d"

#: ports/esp8266/machine_hspi.c:131 ports/esp8266/machine_hspi.c:137
msgid "impossible baudrate"
msgstr "Unmögliche Baudrate"

#: ports/esp8266/machine_pin.c:129
msgid "expecting a pin"
msgstr "Ein Pin wird erwartet"

#: ports/esp8266/machine_pin.c:284
msgid "Pin(16) doesn't support pull"
msgstr "Pin(16) unterstützt kein pull"

#: ports/esp8266/machine_pin.c:323
msgid "invalid pin"
msgstr "Ungültiger Pin"

#: ports/esp8266/machine_pin.c:389
msgid "pin does not have IRQ capabilities"
msgstr "Pin hat keine IRQ Fähigkeiten"

#: ports/esp8266/machine_rtc.c:185
msgid "buffer too long"
msgstr "Buffer zu lang"

#: ports/esp8266/machine_rtc.c:209 ports/esp8266/machine_rtc.c:223
#: ports/esp8266/machine_rtc.c:246
msgid "invalid alarm"
msgstr "Ungültiger Alarm"

#: ports/esp8266/machine_uart.c:169
#, c-format
msgid "UART(%d) does not exist"
msgstr "UART(%d) existiert nicht"

#: ports/esp8266/machine_uart.c:219
msgid "UART(1) can't read"
msgstr "UART(1) kann nicht lesen"

#: ports/esp8266/modesp.c:119
msgid "len must be multiple of 4"
msgstr "len muss ein vielfaches von 4 sein"

#: ports/esp8266/modesp.c:274
#, c-format
msgid "memory allocation failed, allocating %u bytes for native code"
msgstr ""
"Speicherallozierung fehlgeschlagen, alloziere %u Bytes für nativen Code"

#: ports/esp8266/modesp.c:317
msgid "flash location must be below 1MByte"
msgstr "flash location muss unter 1MByte sein"

#: ports/esp8266/modmachine.c:63
msgid "frequency can only be either 80Mhz or 160MHz"
msgstr "Die Frequenz kann nur 80Mhz oder 160Mhz sein"

#: ports/esp8266/modnetwork.c:61
msgid "AP required"
msgstr "AP erforderlich"

#: ports/esp8266/modnetwork.c:61
msgid "STA required"
msgstr "STA erforderlich"

#: ports/esp8266/modnetwork.c:87
msgid "Cannot update i/f status"
msgstr "Kann i/f Status nicht updaten"

#: ports/esp8266/modnetwork.c:142
msgid "Cannot set STA config"
msgstr "Kann STA Konfiguration nicht setzen"

#: ports/esp8266/modnetwork.c:144
msgid "Cannot connect to AP"
msgstr "Kann nicht zu AP verbinden"

#: ports/esp8266/modnetwork.c:152
msgid "Cannot disconnect from AP"
msgstr "Kann nicht trennen von AP"

#: ports/esp8266/modnetwork.c:173
msgid "unknown status param"
msgstr "Unbekannter Statusparameter"

#: ports/esp8266/modnetwork.c:222
msgid "STA must be active"
msgstr "STA muss aktiv sein"

#: ports/esp8266/modnetwork.c:239
msgid "scan failed"
msgstr "Scan fehlgeschlagen"

#: ports/esp8266/modnetwork.c:306
msgid "wifi_set_ip_info() failed"
msgstr "wifi_set_ip_info() fehlgeschlagen"

#: ports/esp8266/modnetwork.c:319
msgid "either pos or kw args are allowed"
msgstr ""

#: ports/esp8266/modnetwork.c:329
msgid "can't get STA config"
msgstr ""

#: ports/esp8266/modnetwork.c:331
msgid "can't get AP config"
msgstr ""

#: ports/esp8266/modnetwork.c:346
msgid "invalid buffer length"
msgstr ""

#: ports/esp8266/modnetwork.c:405
msgid "can't set STA config"
msgstr ""

#: ports/esp8266/modnetwork.c:407
msgid "can't set AP config"
msgstr ""

#: ports/esp8266/modnetwork.c:416
msgid "can query only one param"
msgstr ""

#: ports/esp8266/modnetwork.c:469
msgid "unknown config param"
msgstr ""

#: ports/nrf/common-hal/analogio/AnalogOut.c:37
msgid "AnalogOut functionality not supported"
msgstr ""

#: ports/nrf/common-hal/bleio/Adapter.c:41
#, c-format
msgid "Soft device assert, id: 0x%08lX, pc: 0x%08lX"
msgstr ""

#: ports/nrf/common-hal/bleio/Adapter.c:110
#, fuzzy
msgid "Failed to change softdevice state"
msgstr "Kann advertisement nicht stoppen. Status: 0x%02x"

#: ports/nrf/common-hal/bleio/Adapter.c:119
#, fuzzy
msgid "Failed to get softdevice state"
msgstr "Kann advertisement nicht stoppen. Status: 0x%02x"

#: ports/nrf/common-hal/bleio/Adapter.c:138
msgid "Failed to get local address"
msgstr ""

#: ports/nrf/common-hal/bleio/Broadcaster.c:48
msgid "interval not in range 0.0020 to 10.24"
msgstr ""

#: ports/nrf/common-hal/bleio/Broadcaster.c:58
#: ports/nrf/common-hal/bleio/Peripheral.c:56
#, fuzzy
msgid "Data too large for advertisement packet"
msgstr "Daten können nicht in das advertisement packet eingefügt werden."

#: ports/nrf/common-hal/bleio/Broadcaster.c:83
#: ports/nrf/common-hal/bleio/Peripheral.c:320
#, fuzzy, c-format
msgid "Failed to start advertising, err 0x%04x"
msgstr "Kann advertisement nicht starten. Status: 0x%02x"

#: ports/nrf/common-hal/bleio/Broadcaster.c:96
#: ports/nrf/common-hal/bleio/Peripheral.c:332
#, fuzzy, c-format
msgid "Failed to stop advertising, err 0x%04x"
msgstr "Kann advertisement nicht stoppen. Status: 0x%02x"

#: ports/nrf/common-hal/bleio/Characteristic.c:59
#, fuzzy, c-format
msgid "Failed to read CCCD value, err 0x%04x"
msgstr "Kann den Attributwert nicht lesen. Status: 0x%02x"

#: ports/nrf/common-hal/bleio/Characteristic.c:89
#, fuzzy, c-format
msgid "Failed to read gatts value, err 0x%04x"
msgstr "Kann den Attributwert nicht schreiben. Status: 0x%02x"

#: ports/nrf/common-hal/bleio/Characteristic.c:106
#, fuzzy, c-format
msgid "Failed to write gatts value, err 0x%04x"
msgstr "Kann den Attributwert nicht schreiben. Status: 0x%02x"

#: ports/nrf/common-hal/bleio/Characteristic.c:132
#, fuzzy, c-format
msgid "Failed to notify or indicate attribute value, err %0x04x"
msgstr "Kann den Attributwert nicht mitteilen. Status: 0x%02x"

#: ports/nrf/common-hal/bleio/Characteristic.c:144
#, fuzzy, c-format
msgid "Failed to read attribute value, err %0x04x"
msgstr "Kann den Attributwert nicht lesen. Status: 0x%02x"

#: ports/nrf/common-hal/bleio/Characteristic.c:172
#, fuzzy, c-format
msgid "Failed to acquire mutex, err 0x%04x"
msgstr "Kann den Attributwert nicht lesen. Status: 0x%02x"

#: ports/nrf/common-hal/bleio/Characteristic.c:178
#, fuzzy, c-format
msgid "Failed to write attribute value, err 0x%04x"
msgstr "Kann den Attributwert nicht schreiben. Status: 0x%02x"

#: ports/nrf/common-hal/bleio/Characteristic.c:189
#, fuzzy, c-format
msgid "Failed to release mutex, err 0x%04x"
msgstr "Kann den Attributwert nicht lesen. Status: 0x%02x"

#: ports/nrf/common-hal/bleio/Characteristic.c:251
#: ports/nrf/common-hal/bleio/Characteristic.c:284
msgid "bad GATT role"
msgstr ""

#: ports/nrf/common-hal/bleio/Device.c:80
#: ports/nrf/common-hal/bleio/Device.c:112
#, fuzzy
msgid "Data too large for the advertisement packet"
msgstr "Daten können nicht in das advertisement packet eingefügt werden."

#: ports/nrf/common-hal/bleio/Device.c:262
#, fuzzy
msgid "Failed to discover services"
msgstr "Kann advertisement nicht stoppen. Status: 0x%02x"

#: ports/nrf/common-hal/bleio/Device.c:267
#: ports/nrf/common-hal/bleio/Device.c:300
#, fuzzy
msgid "Failed to acquire mutex"
msgstr "Konnte keinen RX Buffer allozieren"

#: ports/nrf/common-hal/bleio/Device.c:278
#: ports/nrf/common-hal/bleio/Device.c:311
#: ports/nrf/common-hal/bleio/Device.c:342
#: ports/nrf/common-hal/bleio/Device.c:376
#, fuzzy
msgid "Failed to release mutex"
msgstr "Kann den Attributwert nicht lesen. Status: 0x%02x"

#: ports/nrf/common-hal/bleio/Device.c:387
#, fuzzy
msgid "Failed to continue scanning"
msgstr "Der Scanvorgang kann nicht gestartet werden. Status: 0x%02x"

#: ports/nrf/common-hal/bleio/Device.c:419
#, fuzzy
msgid "Failed to connect:"
msgstr "Kann nicht verbinden. Status: 0x%02x"

#: ports/nrf/common-hal/bleio/Device.c:489
#, fuzzy
msgid "Failed to add service"
msgstr "Kann advertisement nicht stoppen. Status: 0x%02x"

#: ports/nrf/common-hal/bleio/Device.c:506
#, fuzzy
msgid "Failed to start advertising"
msgstr "Kann advertisement nicht starten. Status: 0x%02x"

#: ports/nrf/common-hal/bleio/Device.c:523
#, fuzzy
msgid "Failed to stop advertising"
msgstr "Kann advertisement nicht stoppen. Status: 0x%02x"

#: ports/nrf/common-hal/bleio/Device.c:548
#, fuzzy
msgid "Failed to start scanning"
msgstr "Der Scanvorgang kann nicht gestartet werden. Status: 0x%02x"

#: ports/nrf/common-hal/bleio/Device.c:564
#, fuzzy
msgid "Failed to create mutex"
msgstr "Kann den Attributwert nicht lesen. Status: 0x%02x"

#: ports/nrf/common-hal/bleio/Peripheral.c:300
#, fuzzy, c-format
msgid "Failed to add service, err 0x%04x"
msgstr "Kann advertisement nicht stoppen. Status: 0x%02x"

#: ports/nrf/common-hal/bleio/Scanner.c:75
#, fuzzy, c-format
msgid "Failed to continue scanning, err 0x%04x"
msgstr "Der Scanvorgang kann nicht gestartet werden. Status: 0x%02x"

#: ports/nrf/common-hal/bleio/Scanner.c:101
#, fuzzy, c-format
msgid "Failed to start scanning, err 0x%04x"
msgstr "Der Scanvorgang kann nicht gestartet werden. Status: 0x%02x"

#: ports/nrf/common-hal/bleio/Service.c:88
#, fuzzy, c-format
msgid "Failed to add characteristic, err 0x%04x"
msgstr "Kann advertisement nicht stoppen. Status: 0x%02x"

#: ports/nrf/common-hal/bleio/Service.c:92
msgid "Characteristic already in use by another Service."
msgstr ""

#: ports/nrf/common-hal/bleio/UUID.c:54
#, fuzzy, c-format
msgid "Failed to register Vendor-Specific UUID, err 0x%04x"
msgstr "Kann keine herstellerspezifische 128-Bit-UUID hinzufügen."

#: ports/nrf/common-hal/bleio/UUID.c:73
#, c-format
msgid "Could not decode ble_uuid, err 0x%04x"
msgstr ""

#: ports/nrf/common-hal/bleio/UUID.c:88
msgid "Unexpected nrfx uuid type"
msgstr ""

#: ports/nrf/common-hal/busio/I2C.c:98
#, fuzzy
msgid "All I2C peripherals are in use"
msgstr "Alle timer werden benutzt"

#: ports/nrf/common-hal/busio/SPI.c:133
#, fuzzy
msgid "All SPI peripherals are in use"
msgstr "Alle timer werden benutzt"

#: ports/nrf/common-hal/busio/UART.c:49
#, c-format
msgid "error = 0x%08lX"
msgstr ""

#: ports/nrf/common-hal/busio/UART.c:122
#, fuzzy
msgid "Invalid buffer size"
msgstr "ungültiger dupterm index"

#: ports/nrf/common-hal/busio/UART.c:126
#, fuzzy
msgid "Odd parity is not supported"
msgstr "bytes mit merh als 8 bits werden nicht unterstützt"

#: ports/nrf/common-hal/busio/UART.c:358 ports/nrf/common-hal/busio/UART.c:362
#: ports/nrf/common-hal/busio/UART.c:367 ports/nrf/common-hal/busio/UART.c:372
#: ports/nrf/common-hal/busio/UART.c:378 ports/nrf/common-hal/busio/UART.c:383
#: ports/nrf/common-hal/busio/UART.c:388 ports/nrf/common-hal/busio/UART.c:392
#: ports/nrf/common-hal/busio/UART.c:400
msgid "busio.UART not available"
msgstr ""

#: ports/nrf/common-hal/microcontroller/Processor.c:48
#, fuzzy
msgid "Cannot get temperature"
msgstr "Kann PPCP Parameter nicht setzen."

#: ports/nrf/common-hal/pulseio/PWMOut.c:161
#, fuzzy
msgid "All PWM peripherals are in use"
msgstr "Alle timer werden benutzt"

#: ports/unix/modffi.c:138
msgid "Unknown type"
msgstr "Unbekannter Typ"

#: ports/unix/modffi.c:207 ports/unix/modffi.c:265
msgid "Error in ffi_prep_cif"
msgstr "Fehler in ffi_prep_cif"

#: ports/unix/modffi.c:270
msgid "ffi_prep_closure_loc"
msgstr ""

#: ports/unix/modffi.c:413
msgid "Don't know how to pass object to native function"
msgstr ""

#: ports/unix/modusocket.c:474
#, c-format
msgid "[addrinfo error %d]"
msgstr ""

#: py/argcheck.c:44
msgid "function does not take keyword arguments"
msgstr ""

#: py/argcheck.c:54 py/bc.c:85 py/objnamedtuple.c:104
#, c-format
msgid "function takes %d positional arguments but %d were given"
msgstr ""

#: py/argcheck.c:64
#, c-format
msgid "function missing %d required positional arguments"
msgstr ""

#: py/argcheck.c:72
#, c-format
msgid "function expected at most %d arguments, got %d"
msgstr ""

#: py/argcheck.c:97
msgid "'%q' argument required"
msgstr ""

#: py/argcheck.c:122
msgid "extra positional arguments given"
msgstr ""

#: py/argcheck.c:130
msgid "extra keyword arguments given"
msgstr ""

#: py/argcheck.c:142
msgid "argument num/types mismatch"
msgstr ""

#: py/argcheck.c:147
msgid "keyword argument(s) not yet implemented - use normal args instead"
msgstr ""

#: py/bc.c:88 py/objnamedtuple.c:108
msgid "%q() takes %d positional arguments but %d were given"
msgstr ""

#: py/bc.c:197 py/bc.c:215
msgid "unexpected keyword argument"
msgstr ""

#: py/bc.c:199
msgid "keywords must be strings"
msgstr ""

#: py/bc.c:206 py/objnamedtuple.c:138
msgid "function got multiple values for argument '%q'"
msgstr ""

#: py/bc.c:218 py/objnamedtuple.c:130
msgid "unexpected keyword argument '%q'"
msgstr ""

#: py/bc.c:244
#, c-format
msgid "function missing required positional argument #%d"
msgstr ""

#: py/bc.c:260
msgid "function missing required keyword argument '%q'"
msgstr ""

#: py/bc.c:269
msgid "function missing keyword-only argument"
msgstr ""

#: py/binary.c:112
msgid "bad typecode"
msgstr ""

#: py/builtinevex.c:99
msgid "bad compile mode"
msgstr ""

#: py/builtinhelp.c:137
#, fuzzy
msgid "Plus any modules on the filesystem\n"
msgstr "Dateisystem kann nicht wieder gemounted werden."

#: py/builtinhelp.c:183
#, c-format
msgid ""
"Welcome to Adafruit CircuitPython %s!\n"
"\n"
"Please visit learn.adafruit.com/category/circuitpython for project guides.\n"
"\n"
"To list built-in modules please do `help(\"modules\")`.\n"
msgstr ""

#: py/builtinimport.c:336
msgid "cannot perform relative import"
msgstr ""

#: py/builtinimport.c:420 py/builtinimport.c:532
msgid "module not found"
msgstr ""

#: py/builtinimport.c:423 py/builtinimport.c:535
msgid "no module named '%q'"
msgstr ""

#: py/builtinimport.c:510
msgid "relative import"
msgstr ""

#: py/compile.c:397 py/compile.c:542
msgid "can't assign to expression"
msgstr ""

#: py/compile.c:416
msgid "multiple *x in assignment"
msgstr ""

#: py/compile.c:642
msgid "non-default argument follows default argument"
msgstr ""

#: py/compile.c:771 py/compile.c:789
msgid "invalid micropython decorator"
msgstr ""

#: py/compile.c:943
msgid "can't delete expression"
msgstr ""

#: py/compile.c:955
msgid "'break' outside loop"
msgstr ""

#: py/compile.c:958
msgid "'continue' outside loop"
msgstr ""

#: py/compile.c:969
msgid "'return' outside function"
msgstr ""

#: py/compile.c:1169
msgid "identifier redefined as global"
msgstr ""

#: py/compile.c:1185
msgid "no binding for nonlocal found"
msgstr ""

#: py/compile.c:1188
msgid "identifier redefined as nonlocal"
msgstr ""

#: py/compile.c:1197
msgid "can't declare nonlocal in outer code"
msgstr ""

#: py/compile.c:1542
msgid "default 'except' must be last"
msgstr ""

#: py/compile.c:2095
msgid "*x must be assignment target"
msgstr ""

#: py/compile.c:2193
msgid "super() can't find self"
msgstr ""

#: py/compile.c:2256
msgid "can't have multiple *x"
msgstr ""

#: py/compile.c:2263
msgid "can't have multiple **x"
msgstr ""

#: py/compile.c:2271
msgid "LHS of keyword arg must be an id"
msgstr ""

#: py/compile.c:2287
msgid "non-keyword arg after */**"
msgstr ""

#: py/compile.c:2291
msgid "non-keyword arg after keyword arg"
msgstr ""

#: py/compile.c:2463 py/compile.c:2473 py/compile.c:2712 py/compile.c:2742
#: py/parse.c:1176
msgid "invalid syntax"
msgstr ""

#: py/compile.c:2465
msgid "expecting key:value for dict"
msgstr ""

#: py/compile.c:2475
msgid "expecting just a value for set"
msgstr ""

#: py/compile.c:2600
msgid "'yield' outside function"
msgstr ""

#: py/compile.c:2619
msgid "'await' outside function"
msgstr ""

#: py/compile.c:2774
msgid "name reused for argument"
msgstr ""

#: py/compile.c:2827
msgid "parameter annotation must be an identifier"
msgstr ""

#: py/compile.c:2969 py/compile.c:3137
msgid "return annotation must be an identifier"
msgstr ""

#: py/compile.c:3097
msgid "inline assembler must be a function"
msgstr ""

#: py/compile.c:3134
msgid "unknown type"
msgstr ""

#: py/compile.c:3154
msgid "expecting an assembler instruction"
msgstr ""

#: py/compile.c:3184
msgid "'label' requires 1 argument"
msgstr ""

#: py/compile.c:3190
msgid "label redefined"
msgstr ""

#: py/compile.c:3196
msgid "'align' requires 1 argument"
msgstr ""

#: py/compile.c:3205
msgid "'data' requires at least 2 arguments"
msgstr ""

#: py/compile.c:3212
msgid "'data' requires integer arguments"
msgstr ""

#: py/emitinlinethumb.c:102
msgid "can only have up to 4 parameters to Thumb assembly"
msgstr ""

#: py/emitinlinethumb.c:107 py/emitinlinethumb.c:112
msgid "parameters must be registers in sequence r0 to r3"
msgstr ""

#: py/emitinlinethumb.c:188 py/emitinlinethumb.c:230
#, c-format
msgid "'%s' expects at most r%d"
msgstr ""

#: py/emitinlinethumb.c:197 py/emitinlinextensa.c:162
#, c-format
msgid "'%s' expects a register"
msgstr ""

#: py/emitinlinethumb.c:211
#, c-format
msgid "'%s' expects a special register"
msgstr ""

#: py/emitinlinethumb.c:239
#, c-format
msgid "'%s' expects an FPU register"
msgstr ""

#: py/emitinlinethumb.c:292
#, c-format
msgid "'%s' expects {r0, r1, ...}"
msgstr ""

#: py/emitinlinethumb.c:299 py/emitinlinextensa.c:169
#, c-format
msgid "'%s' expects an integer"
msgstr ""

#: py/emitinlinethumb.c:304
#, c-format
msgid "'%s' integer 0x%x does not fit in mask 0x%x"
msgstr ""

#: py/emitinlinethumb.c:328
#, c-format
msgid "'%s' expects an address of the form [a, b]"
msgstr ""

#: py/emitinlinethumb.c:334 py/emitinlinextensa.c:182
#, c-format
msgid "'%s' expects a label"
msgstr ""

#: py/emitinlinethumb.c:345 py/emitinlinextensa.c:193
msgid "label '%q' not defined"
msgstr ""

#: py/emitinlinethumb.c:806
#, c-format
msgid "unsupported Thumb instruction '%s' with %d arguments"
msgstr ""

#: py/emitinlinethumb.c:810
#, fuzzy
msgid "branch not in range"
msgstr "Kalibrierung ist außerhalb der Reichweite"

#: py/emitinlinextensa.c:86
msgid "can only have up to 4 parameters to Xtensa assembly"
msgstr ""

#: py/emitinlinextensa.c:91 py/emitinlinextensa.c:96
msgid "parameters must be registers in sequence a2 to a5"
msgstr ""

#: py/emitinlinextensa.c:174
#, c-format
msgid "'%s' integer %d is not within range %d..%d"
msgstr ""

#: py/emitinlinextensa.c:327
#, c-format
msgid "unsupported Xtensa instruction '%s' with %d arguments"
msgstr ""

#: py/emitnative.c:183
msgid "unknown type '%q'"
msgstr ""

#: py/emitnative.c:260
msgid "Viper functions don't currently support more than 4 arguments"
msgstr ""

#: py/emitnative.c:742
msgid "conversion to object"
msgstr ""

#: py/emitnative.c:921
msgid "local '%q' used before type known"
msgstr ""

#: py/emitnative.c:1118 py/emitnative.c:1156
msgid "can't load from '%q'"
msgstr ""

#: py/emitnative.c:1128
msgid "can't load with '%q' index"
msgstr ""

#: py/emitnative.c:1188
msgid "local '%q' has type '%q' but source is '%q'"
msgstr ""

#: py/emitnative.c:1289 py/emitnative.c:1379
msgid "can't store '%q'"
msgstr ""

#: py/emitnative.c:1358 py/emitnative.c:1419
msgid "can't store to '%q'"
msgstr ""

#: py/emitnative.c:1369
msgid "can't store with '%q' index"
msgstr ""

#: py/emitnative.c:1540
msgid "can't implicitly convert '%q' to 'bool'"
msgstr ""

#: py/emitnative.c:1774
msgid "unary op %q not implemented"
msgstr ""

#: py/emitnative.c:1930
msgid "binary op %q not implemented"
msgstr ""

#: py/emitnative.c:1951
msgid "can't do binary op between '%q' and '%q'"
msgstr ""

#: py/emitnative.c:2126
msgid "casting"
msgstr ""

#: py/emitnative.c:2173
msgid "return expected '%q' but got '%q'"
msgstr ""

#: py/emitnative.c:2191
msgid "must raise an object"
msgstr ""

#: py/emitnative.c:2201
msgid "native yield"
msgstr ""

#: py/lexer.c:345
msgid "unicode name escapes"
msgstr ""

#: py/modbuiltins.c:162
msgid "chr() arg not in range(0x110000)"
msgstr ""

#: py/modbuiltins.c:171
msgid "chr() arg not in range(256)"
msgstr ""

#: py/modbuiltins.c:285
msgid "arg is an empty sequence"
msgstr ""

#: py/modbuiltins.c:350
msgid "ord expects a character"
msgstr ""

#: py/modbuiltins.c:353
#, c-format
msgid "ord() expected a character, but string of length %d found"
msgstr ""

#: py/modbuiltins.c:363
msgid "3-arg pow() not supported"
msgstr ""

#: py/modbuiltins.c:517
msgid "must use keyword argument for key function"
msgstr ""

#: py/modmath.c:41 shared-bindings/math/__init__.c:53
msgid "math domain error"
msgstr ""

#: py/modmath.c:196 py/objfloat.c:270 py/objint_longlong.c:222
#: py/objint_mpz.c:230 py/runtime.c:619 shared-bindings/math/__init__.c:346
msgid "division by zero"
msgstr ""

#: py/modmicropython.c:155
msgid "schedule stack full"
msgstr ""

#: py/modstruct.c:145 py/modstruct.c:153 py/modstruct.c:234 py/modstruct.c:244
#: shared-bindings/struct/__init__.c:103 shared-bindings/struct/__init__.c:145
#: shared-module/struct/__init__.c:91 shared-module/struct/__init__.c:175
msgid "buffer too small"
msgstr ""

#: py/modthread.c:240
msgid "expecting a dict for keyword args"
msgstr ""

#: py/moduerrno.c:147 py/moduerrno.c:150
msgid "Permission denied"
msgstr ""

#: py/moduerrno.c:148
msgid "No such file/directory"
msgstr ""

#: py/moduerrno.c:149
msgid "Input/output error"
msgstr ""

#: py/moduerrno.c:151
msgid "File exists"
msgstr ""

#: py/moduerrno.c:152
msgid "Unsupported operation"
msgstr ""

#: py/moduerrno.c:153
msgid "Invalid argument"
msgstr ""

#: py/obj.c:92
msgid "Traceback (most recent call last):\n"
msgstr ""

#: py/obj.c:96
msgid "  File \"%q\", line %d"
msgstr ""

#: py/obj.c:98
msgid "  File \"%q\""
msgstr ""

#: py/obj.c:102
msgid ", in %q\n"
msgstr ""

#: py/obj.c:259
msgid "can't convert to int"
msgstr ""

#: py/obj.c:262
#, c-format
msgid "can't convert %s to int"
msgstr ""

#: py/obj.c:322
msgid "can't convert to float"
msgstr ""

#: py/obj.c:325
#, c-format
msgid "can't convert %s to float"
msgstr ""

#: py/obj.c:355
msgid "can't convert to complex"
msgstr ""

#: py/obj.c:358
#, c-format
msgid "can't convert %s to complex"
msgstr ""

#: py/obj.c:373
msgid "expected tuple/list"
msgstr ""

#: py/obj.c:376
#, c-format
msgid "object '%s' is not a tuple or list"
msgstr ""

#: py/obj.c:387
msgid "tuple/list has wrong length"
msgstr ""

#: py/obj.c:389
#, c-format
msgid "requested length %d but object has length %d"
msgstr ""

#: py/obj.c:402
msgid "indices must be integers"
msgstr ""

#: py/obj.c:405
msgid "%q indices must be integers, not %s"
msgstr ""

#: py/obj.c:425
msgid "%q index out of range"
msgstr ""

#: py/obj.c:457
msgid "object has no len"
msgstr ""

#: py/obj.c:460
#, c-format
msgid "object of type '%s' has no len()"
msgstr ""

#: py/obj.c:500
msgid "object does not support item deletion"
msgstr ""

#: py/obj.c:503
#, c-format
msgid "'%s' object does not support item deletion"
msgstr ""

#: py/obj.c:507
msgid "object is not subscriptable"
msgstr ""

#: py/obj.c:510
#, c-format
msgid "'%s' object is not subscriptable"
msgstr ""

#: py/obj.c:514
msgid "object does not support item assignment"
msgstr ""

#: py/obj.c:517
#, c-format
msgid "'%s' object does not support item assignment"
msgstr ""

#: py/obj.c:548
msgid "object with buffer protocol required"
msgstr ""

#: py/objarray.c:413 py/objstr.c:427 py/objstrunicode.c:191 py/objtuple.c:187
#: shared-bindings/nvm/ByteArray.c:85
msgid "only slices with step=1 (aka None) are supported"
msgstr ""

#: py/objarray.c:426
msgid "lhs and rhs should be compatible"
msgstr ""

#: py/objarray.c:444 shared-bindings/nvm/ByteArray.c:107
msgid "array/bytes required on right side"
msgstr ""

#: py/objcomplex.c:203
msgid "can't do truncated division of a complex number"
msgstr ""

#: py/objcomplex.c:209
msgid "complex division by zero"
msgstr ""

#: py/objcomplex.c:237
msgid "0.0 to a complex power"
msgstr ""

#: py/objdeque.c:107
msgid "full"
msgstr ""

#: py/objdeque.c:127
msgid "empty"
msgstr ""

#: py/objdict.c:314
msgid "popitem(): dictionary is empty"
msgstr ""

#: py/objdict.c:357
msgid "dict update sequence has wrong length"
msgstr ""

#: py/objfloat.c:308 py/parsenum.c:331
msgid "complex values not supported"
msgstr ""

#: py/objgenerator.c:108
msgid "can't send non-None value to a just-started generator"
msgstr ""

#: py/objgenerator.c:126
msgid "generator already executing"
msgstr ""

#: py/objgenerator.c:229
msgid "generator ignored GeneratorExit"
msgstr ""

#: py/objgenerator.c:251
msgid "can't pend throw to just-started generator"
msgstr ""

#: py/objint.c:144
msgid "can't convert inf to int"
msgstr ""

#: py/objint.c:146
msgid "can't convert NaN to int"
msgstr ""

#: py/objint.c:163
msgid "float too big"
msgstr ""

#: py/objint.c:328
msgid "long int not supported in this build"
msgstr ""

#: py/objint.c:334 py/objint.c:340 py/objint.c:350 py/objint.c:358
msgid "small int overflow"
msgstr ""

#: py/objint_longlong.c:189 py/objint_mpz.c:283 py/runtime.c:486
msgid "negative power with no float support"
msgstr ""

#: py/objint_longlong.c:251
msgid "ulonglong too large"
msgstr ""

#: py/objint_mpz.c:267 py/runtime.c:396 py/runtime.c:411
msgid "negative shift count"
msgstr ""

#: py/objint_mpz.c:336
msgid "pow() with 3 arguments requires integers"
msgstr ""

#: py/objint_mpz.c:347
msgid "pow() 3rd argument cannot be 0"
msgstr ""

#: py/objint_mpz.c:415
msgid "overflow converting long int to machine word"
msgstr ""

#: py/objlist.c:273
msgid "pop from empty list"
msgstr ""

#: py/objnamedtuple.c:92
msgid "can't set attribute"
msgstr ""

#: py/objobject.c:55
msgid "__new__ arg must be a user-type"
msgstr ""

#: py/objrange.c:110
msgid "zero step"
msgstr ""

#: py/objset.c:371
msgid "pop from an empty set"
msgstr ""

#: py/objslice.c:66
msgid "Length must be an int"
msgstr ""

#: py/objslice.c:71
msgid "Length must be non-negative"
msgstr ""

#: py/objslice.c:86 py/sequence.c:57
msgid "slice step cannot be zero"
msgstr ""

#: py/objslice.c:159
msgid "Cannot subclass slice"
msgstr ""

#: py/objstr.c:261
msgid "bytes value out of range"
msgstr ""

#: py/objstr.c:270
msgid "wrong number of arguments"
msgstr ""

#: py/objstr.c:467
msgid "join expects a list of str/bytes objects consistent with self object"
msgstr ""

#: py/objstr.c:542 py/objstr.c:647 py/objstr.c:1744
msgid "empty separator"
msgstr ""

#: py/objstr.c:641
msgid "rsplit(None,n)"
msgstr ""

#: py/objstr.c:713
msgid "substring not found"
msgstr ""

#: py/objstr.c:770
msgid "start/end indices"
msgstr ""

#: py/objstr.c:931
msgid "bad format string"
msgstr ""

#: py/objstr.c:953
msgid "single '}' encountered in format string"
msgstr ""

#: py/objstr.c:992
msgid "bad conversion specifier"
msgstr ""

#: py/objstr.c:996
msgid "end of format while looking for conversion specifier"
msgstr ""

#: py/objstr.c:998
#, c-format
msgid "unknown conversion specifier %c"
msgstr ""

#: py/objstr.c:1029
msgid "unmatched '{' in format"
msgstr ""

#: py/objstr.c:1036
msgid "expected ':' after format specifier"
msgstr ""

#: py/objstr.c:1050
msgid ""
"can't switch from automatic field numbering to manual field specification"
msgstr ""

#: py/objstr.c:1055 py/objstr.c:1083
msgid "tuple index out of range"
msgstr ""

#: py/objstr.c:1071
msgid "attributes not supported yet"
msgstr ""

#: py/objstr.c:1079
msgid ""
"can't switch from manual field specification to automatic field numbering"
msgstr ""

#: py/objstr.c:1171
msgid "invalid format specifier"
msgstr ""

#: py/objstr.c:1192
msgid "sign not allowed in string format specifier"
msgstr ""

#: py/objstr.c:1200
msgid "sign not allowed with integer format specifier 'c'"
msgstr ""

#: py/objstr.c:1259
#, c-format
msgid "unknown format code '%c' for object of type '%s'"
msgstr ""

#: py/objstr.c:1331
#, c-format
msgid "unknown format code '%c' for object of type 'float'"
msgstr ""

#: py/objstr.c:1343
msgid "'=' alignment not allowed in string format specifier"
msgstr ""

#: py/objstr.c:1367
#, c-format
msgid "unknown format code '%c' for object of type 'str'"
msgstr ""

#: py/objstr.c:1415
msgid "format requires a dict"
msgstr ""

#: py/objstr.c:1424
msgid "incomplete format key"
msgstr ""

#: py/objstr.c:1482
msgid "incomplete format"
msgstr ""

#: py/objstr.c:1490
msgid "not enough arguments for format string"
msgstr ""

#: py/objstr.c:1500
#, c-format
msgid "%%c requires int or char"
msgstr ""

#: py/objstr.c:1507
msgid "integer required"
msgstr ""

#: py/objstr.c:1570
#, c-format
msgid "unsupported format character '%c' (0x%x) at index %d"
msgstr ""

#: py/objstr.c:1577
msgid "not all arguments converted during string formatting"
msgstr ""

#: py/objstr.c:2102
msgid "can't convert to str implicitly"
msgstr ""

#: py/objstr.c:2106
msgid "can't convert '%q' object to %q implicitly"
msgstr ""

#: py/objstrunicode.c:134
#, c-format
msgid "string indices must be integers, not %s"
msgstr ""

#: py/objstrunicode.c:145 py/objstrunicode.c:164
msgid "string index out of range"
msgstr ""

#: py/objtype.c:358
msgid "__init__() should return None"
msgstr ""

#: py/objtype.c:360
#, c-format
msgid "__init__() should return None, not '%s'"
msgstr ""

#: py/objtype.c:623 py/objtype.c:1275 py/runtime.c:1065
msgid "unreadable attribute"
msgstr ""

#: py/objtype.c:868 py/runtime.c:653
msgid "object not callable"
msgstr ""

#: py/objtype.c:870 py/runtime.c:655
#, c-format
msgid "'%s' object is not callable"
msgstr ""

#: py/objtype.c:978
msgid "type takes 1 or 3 arguments"
msgstr ""

#: py/objtype.c:989
msgid "cannot create instance"
msgstr ""

#: py/objtype.c:991
msgid "cannot create '%q' instances"
msgstr ""

#: py/objtype.c:1047
msgid "can't add special method to already-subclassed class"
msgstr ""

#: py/objtype.c:1091 py/objtype.c:1097
msgid "type is not an acceptable base type"
msgstr ""

#: py/objtype.c:1100
msgid "type '%q' is not an acceptable base type"
msgstr ""

#: py/objtype.c:1137
msgid "multiple inheritance not supported"
msgstr ""

#: py/objtype.c:1164
msgid "multiple bases have instance lay-out conflict"
msgstr ""

#: py/objtype.c:1205
msgid "first argument to super() must be type"
msgstr ""

#: py/objtype.c:1370
msgid "issubclass() arg 2 must be a class or a tuple of classes"
msgstr ""

#: py/objtype.c:1384
msgid "issubclass() arg 1 must be a class"
msgstr ""

#: py/parse.c:726
msgid "constant must be an integer"
msgstr ""

#: py/parse.c:868
msgid "Unable to init parser"
msgstr ""

#: py/parse.c:1170
msgid "unexpected indent"
msgstr ""

#: py/parse.c:1173
msgid "unindent does not match any outer indentation level"
msgstr ""

#: py/parsenum.c:60
msgid "int() arg 2 must be >= 2 and <= 36"
msgstr ""

#: py/parsenum.c:151
msgid "invalid syntax for integer"
msgstr ""

#: py/parsenum.c:155
#, c-format
msgid "invalid syntax for integer with base %d"
msgstr ""

#: py/parsenum.c:339
msgid "invalid syntax for number"
msgstr ""

#: py/parsenum.c:342
msgid "decimal numbers not supported"
msgstr ""

#: py/persistentcode.c:223
msgid ""
"Incompatible .mpy file. Please update all .mpy files. See http://adafru.it/"
"mpy-update for more info."
msgstr ""

#: py/persistentcode.c:326
msgid "can only save bytecode"
msgstr ""

#: py/runtime.c:206
msgid "name not defined"
msgstr ""

#: py/runtime.c:209
msgid "name '%q' is not defined"
msgstr ""

#: py/runtime.c:304 py/runtime.c:611
msgid "unsupported type for operator"
msgstr ""

#: py/runtime.c:307
msgid "unsupported type for %q: '%s'"
msgstr ""

#: py/runtime.c:614
msgid "unsupported types for %q: '%s', '%s'"
msgstr ""

#: py/runtime.c:881 py/runtime.c:888 py/runtime.c:945
msgid "wrong number of values to unpack"
msgstr ""

#: py/runtime.c:883 py/runtime.c:947
#, c-format
msgid "need more than %d values to unpack"
msgstr ""

#: py/runtime.c:890
#, c-format
msgid "too many values to unpack (expected %d)"
msgstr ""

#: py/runtime.c:984
msgid "argument has wrong type"
msgstr ""

#: py/runtime.c:986
msgid "argument should be a '%q' not a '%q'"
msgstr ""

#: py/runtime.c:1123 py/runtime.c:1197
msgid "no such attribute"
msgstr ""

#: py/runtime.c:1128
msgid "type object '%q' has no attribute '%q'"
msgstr ""

#: py/runtime.c:1132 py/runtime.c:1200
msgid "'%s' object has no attribute '%q'"
msgstr ""

#: py/runtime.c:1238
msgid "object not iterable"
msgstr ""

#: py/runtime.c:1241
#, c-format
msgid "'%s' object is not iterable"
msgstr ""

#: py/runtime.c:1260 py/runtime.c:1296
msgid "object not an iterator"
msgstr ""

#: py/runtime.c:1262 py/runtime.c:1298
#, c-format
msgid "'%s' object is not an iterator"
msgstr ""

#: py/runtime.c:1401
msgid "exceptions must derive from BaseException"
msgstr ""

#: py/runtime.c:1430
msgid "cannot import name %q"
msgstr ""

#: py/runtime.c:1535
msgid "memory allocation failed, heap is locked"
msgstr ""

#: py/runtime.c:1539
#, c-format
msgid "memory allocation failed, allocating %u bytes"
msgstr ""

#: py/runtime.c:1620
msgid "maximum recursion depth exceeded"
msgstr ""

#: py/sequence.c:264
msgid "object not in sequence"
msgstr ""

#: py/stream.c:96
msgid "stream operation not supported"
msgstr ""

#: py/stream.c:254
msgid "string not supported; use bytes or bytearray"
msgstr ""

#: py/stream.c:289
msgid "length argument not allowed for this type"
msgstr ""

#: py/vm.c:255
msgid "local variable referenced before assignment"
msgstr ""

#: py/vm.c:1142
msgid "no active exception to reraise"
msgstr ""

#: py/vm.c:1284
msgid "byte code not implemented"
msgstr ""

#: shared-bindings/_stage/Layer.c:71
msgid "graphic must be 2048 bytes long"
msgstr ""

#: shared-bindings/_stage/Layer.c:77 shared-bindings/_stage/Text.c:75
msgid "palette must be 32 bytes long"
msgstr ""

#: shared-bindings/_stage/Layer.c:84
msgid "map buffer too small"
msgstr ""

#: shared-bindings/_stage/Text.c:69
msgid "font must be 2048 bytes long"
msgstr ""

#: shared-bindings/_stage/Text.c:81
msgid "chars buffer too small"
msgstr ""

#: shared-bindings/analogio/AnalogOut.c:118
msgid "AnalogOut is only 16 bits. Value must be less than 65536."
msgstr ""

#: shared-bindings/audiobusio/I2SOut.c:225
#: shared-bindings/audioio/AudioOut.c:226
msgid "Not playing"
msgstr ""

#: shared-bindings/audiobusio/PDMIn.c:124
msgid "Bit depth must be multiple of 8."
msgstr ""

#: shared-bindings/audiobusio/PDMIn.c:128
msgid "Oversample must be multiple of 8."
msgstr ""

#: shared-bindings/audiobusio/PDMIn.c:136
msgid "Microphone startup delay must be in range 0.0 to 1.0"
msgstr ""

#: shared-bindings/audiobusio/PDMIn.c:193
msgid "destination_length must be an int >= 0"
msgstr ""

#: shared-bindings/audiobusio/PDMIn.c:199
msgid "Cannot record to a file"
msgstr ""

#: shared-bindings/audiobusio/PDMIn.c:202
msgid "Destination capacity is smaller than destination_length."
msgstr ""

#: shared-bindings/audiobusio/PDMIn.c:206
msgid "destination buffer must be an array of type 'H' for bit_depth = 16"
msgstr ""

#: shared-bindings/audiobusio/PDMIn.c:208
msgid ""
"destination buffer must be a bytearray or array of type 'B' for bit_depth = 8"
msgstr ""

#: shared-bindings/audioio/Mixer.c:94
#, fuzzy
msgid "Invalid voice count"
msgstr "Ungültiger clock pin"

#: shared-bindings/audioio/Mixer.c:99
#, fuzzy
msgid "Invalid channel count"
msgstr "Ungültiger clock pin"

#: shared-bindings/audioio/Mixer.c:103
msgid "Sample rate must be positive"
msgstr ""

#: shared-bindings/audioio/Mixer.c:107
#, fuzzy
msgid "bits_per_sample must be 8 or 16"
msgstr "bits müssen 8 sein"

#: shared-bindings/audioio/RawSample.c:98
msgid ""
"sample_source buffer must be a bytearray or array of type 'h', 'H', 'b' or "
"'B'"
msgstr ""

#: shared-bindings/audioio/RawSample.c:104
msgid "buffer must be a bytes-like object"
msgstr ""

#: shared-bindings/audioio/WaveFile.c:78
#: shared-bindings/displayio/OnDiskBitmap.c:85
msgid "file must be a file opened in byte mode"
msgstr ""

#: shared-bindings/bitbangio/I2C.c:111 shared-bindings/bitbangio/SPI.c:121
#: shared-bindings/busio/SPI.c:133
msgid "Function requires lock"
msgstr ""

#: shared-bindings/bitbangio/I2C.c:195 shared-bindings/busio/I2C.c:210
msgid "Buffer must be at least length 1"
msgstr ""

#: shared-bindings/bitbangio/SPI.c:151 shared-bindings/busio/SPI.c:175
msgid "Invalid polarity"
msgstr ""

#: shared-bindings/bitbangio/SPI.c:155 shared-bindings/busio/SPI.c:179
msgid "Invalid phase"
msgstr ""

#: shared-bindings/bitbangio/SPI.c:159 shared-bindings/busio/SPI.c:183
msgid "Invalid number of bits"
msgstr ""

#: shared-bindings/bitbangio/SPI.c:284 shared-bindings/busio/SPI.c:348
msgid "buffer slices must be of equal length"
msgstr ""

#: shared-bindings/bleio/Address.c:119
#, c-format
msgid "Address is not %d bytes long or is in wrong format"
msgstr ""

#: shared-bindings/bleio/Address.c:126
#, fuzzy, c-format
msgid "Address must be %d bytes long"
msgstr "Buffer müssen gleich lang sein"

#: shared-bindings/bleio/Characteristic.c:81
#: shared-bindings/bleio/Descriptor.c:93 shared-bindings/bleio/Service.c:78
msgid "Expected a UUID"
msgstr ""

#: shared-bindings/bleio/CharacteristicBuffer.c:68
#, fuzzy
msgid "buffer_size must be >= 1"
msgstr "Buffer müssen gleich lang sein"

#: shared-bindings/bleio/CharacteristicBuffer.c:72
#, fuzzy
msgid "Expected a Characteristic"
msgstr "Kann das Merkmal nicht hinzufügen."

#: shared-bindings/bleio/Device.c:210
msgid "Can't add services in Central mode"
msgstr ""

#: shared-bindings/bleio/Device.c:226
msgid "Can't connect in Peripheral mode"
msgstr ""

#: shared-bindings/bleio/Device.c:256
msgid "Can't change the name in Central mode"
msgstr ""

#: shared-bindings/bleio/Device.c:277 shared-bindings/bleio/Device.c:313
msgid "Can't advertise in Central mode"
msgstr ""

#: shared-bindings/bleio/Peripheral.c:111
msgid "services includes an object that is not a Service"
msgstr ""

#: shared-bindings/bleio/Peripheral.c:124
#, fuzzy
msgid "name must be a string"
msgstr "heap muss eine Liste sein"

#: shared-bindings/bleio/Service.c:90
msgid "characteristics includes an object that is not a Characteristic"
msgstr ""

#: shared-bindings/bleio/Service.c:96
msgid "Characteristic UUID doesn't match Service UUID"
msgstr ""

#: shared-bindings/bleio/UUID.c:66
msgid "UUID integer value not in range 0 to 0xffff"
msgstr ""

#: shared-bindings/bleio/UUID.c:75
msgid "UUID value is not int or byte buffer"
msgstr ""

#: shared-bindings/bleio/UUID.c:79
#, fuzzy
msgid "Byte buffer must be 16 bytes."
msgstr "Buffer müssen gleich lang sein"

#: shared-bindings/bleio/UUID.c:120
msgid "not a 128-bit UUID"
msgstr ""

#: shared-bindings/busio/I2C.c:120
msgid "Function requires lock."
msgstr ""

#: shared-bindings/busio/UART.c:106
msgid "bits must be 7, 8 or 9"
msgstr ""

#: shared-bindings/busio/UART.c:118
msgid "stop must be 1 or 2"
msgstr ""

#: shared-bindings/busio/UART.c:123
msgid "timeout >100 (units are now seconds, not msecs)"
msgstr ""

#: shared-bindings/digitalio/DigitalInOut.c:211
msgid "Invalid direction."
msgstr ""

#: shared-bindings/digitalio/DigitalInOut.c:240
msgid "Cannot set value when direction is input."
msgstr ""

#: shared-bindings/digitalio/DigitalInOut.c:266
#: shared-bindings/digitalio/DigitalInOut.c:281
msgid "Drive mode not used when direction is input."
msgstr ""

#: shared-bindings/digitalio/DigitalInOut.c:314
#: shared-bindings/digitalio/DigitalInOut.c:331
msgid "Pull not used when direction is output."
msgstr ""

#: shared-bindings/digitalio/DigitalInOut.c:340
msgid "Unsupported pull value."
msgstr ""

#: shared-bindings/displayio/Bitmap.c:84
msgid "y should be an int"
msgstr ""

#: shared-bindings/displayio/Bitmap.c:89
msgid "row buffer must be a bytearray or array of type 'b' or 'B'"
msgstr ""

#: shared-bindings/displayio/Bitmap.c:94
msgid "row data must be a buffer"
msgstr ""

#: shared-bindings/displayio/ColorConverter.c:72
msgid "color should be an int"
msgstr ""

#: shared-bindings/displayio/FourWire.c:55
#: shared-bindings/displayio/FourWire.c:64
msgid "displayio is a work in progress"
msgstr ""

#: shared-bindings/displayio/Group.c:65
msgid "Group must have size at least 1"
msgstr ""

#: shared-bindings/displayio/Palette.c:96
msgid "color buffer must be a bytearray or array of type 'b' or 'B'"
msgstr ""

#: shared-bindings/displayio/Palette.c:102
msgid "color buffer must be 3 bytes (RGB) or 4 bytes (RGB + pad byte)"
msgstr ""

#: shared-bindings/displayio/Palette.c:106
msgid "color must be between 0x000000 and 0xffffff"
msgstr ""

#: shared-bindings/displayio/Palette.c:110
msgid "color buffer must be a buffer or int"
msgstr ""

#: shared-bindings/displayio/Palette.c:123
#: shared-bindings/displayio/Palette.c:137
msgid "palette_index should be an int"
msgstr ""

#: shared-bindings/displayio/Sprite.c:48
msgid "position must be 2-tuple"
msgstr ""

#: shared-bindings/displayio/Sprite.c:97
#, fuzzy
msgid "unsupported bitmap type"
msgstr "Baudrate wird nicht unterstütz"

#: shared-bindings/displayio/Sprite.c:162
msgid "pixel_shader must be displayio.Palette or displayio.ColorConverter"
msgstr ""

#: shared-bindings/gamepad/GamePad.c:100
msgid "too many arguments"
msgstr ""

#: shared-bindings/gamepad/GamePad.c:104
msgid "expected a DigitalInOut"
msgstr ""

#: shared-bindings/i2cslave/I2CSlave.c:98
msgid "can't convert address to int"
msgstr ""

#: shared-bindings/i2cslave/I2CSlave.c:101
msgid "address out of bounds"
msgstr ""

#: shared-bindings/i2cslave/I2CSlave.c:107
msgid "addresses is empty"
msgstr ""

#: shared-bindings/microcontroller/Pin.c:89
#: shared-bindings/neopixel_write/__init__.c:67
#: shared-bindings/pulseio/PulseOut.c:76
msgid "Expected a %q"
msgstr ""

#: shared-bindings/microcontroller/Pin.c:100
msgid "%q in use"
msgstr ""

#: shared-bindings/microcontroller/__init__.c:126
msgid "Invalid run mode."
msgstr ""

#: shared-bindings/multiterminal/__init__.c:68
msgid "Stream missing readinto() or write() method."
msgstr ""

#: shared-bindings/nvm/ByteArray.c:99
msgid "Slice and value different lengths."
msgstr ""

#: shared-bindings/nvm/ByteArray.c:104
msgid "Array values should be single bytes."
msgstr ""

#: shared-bindings/nvm/ByteArray.c:111 shared-bindings/nvm/ByteArray.c:141
msgid "Unable to write to nvm."
msgstr ""

#: shared-bindings/nvm/ByteArray.c:137
msgid "Bytes must be between 0 and 255."
msgstr ""

#: shared-bindings/os/__init__.c:200
msgid "No hardware random available"
msgstr ""

#: shared-bindings/pulseio/PWMOut.c:164
msgid ""
"PWM duty_cycle must be between 0 and 65535 inclusive (16 bit resolution)"
msgstr ""

#: shared-bindings/pulseio/PWMOut.c:195
msgid ""
"PWM frequency not writable when variable_frequency is False on construction."
msgstr ""

#: shared-bindings/pulseio/PulseIn.c:275
msgid "Cannot delete values"
msgstr ""

#: shared-bindings/pulseio/PulseIn.c:281
msgid "Slices not supported"
msgstr ""

#: shared-bindings/pulseio/PulseIn.c:287
msgid "index must be int"
msgstr ""

#: shared-bindings/pulseio/PulseIn.c:293
msgid "Read-only"
msgstr ""

#: shared-bindings/pulseio/PulseOut.c:135
msgid "Array must contain halfwords (type 'H')"
msgstr ""

#: shared-bindings/random/__init__.c:92 shared-bindings/random/__init__.c:100
msgid "stop not reachable from start"
msgstr ""

#: shared-bindings/random/__init__.c:111
msgid "step must be non-zero"
msgstr ""

#: shared-bindings/random/__init__.c:114
msgid "invalid step"
msgstr ""

#: shared-bindings/random/__init__.c:146
msgid "empty sequence"
msgstr ""

#: shared-bindings/rtc/RTC.c:40 shared-bindings/rtc/RTC.c:44
#: shared-bindings/time/__init__.c:190
msgid "RTC is not supported on this board"
msgstr ""

#: shared-bindings/rtc/RTC.c:52
msgid "RTC calibration is not supported on this board"
msgstr ""

#: shared-bindings/socket/__init__.c:516 shared-module/network/__init__.c:81
msgid "no available NIC"
msgstr ""

#: shared-bindings/storage/__init__.c:77
msgid "filesystem must provide mount method"
msgstr ""

#: shared-bindings/supervisor/__init__.c:93
msgid "Brightness must be between 0 and 255"
msgstr ""

#: shared-bindings/supervisor/__init__.c:119
msgid "Stack size must be at least 256"
msgstr ""

#: shared-bindings/time/__init__.c:78
msgid "sleep length must be non-negative"
msgstr ""

#: shared-bindings/time/__init__.c:88
msgid "time.struct_time() takes exactly 1 argument"
msgstr ""

#: shared-bindings/time/__init__.c:91
msgid "time.struct_time() takes a 9-sequence"
msgstr ""

#: shared-bindings/time/__init__.c:169 shared-bindings/time/__init__.c:263
msgid "Tuple or struct_time argument required"
msgstr ""

#: shared-bindings/time/__init__.c:174 shared-bindings/time/__init__.c:268
msgid "function takes exactly 9 arguments"
msgstr ""

#: shared-bindings/time/__init__.c:239 shared-bindings/time/__init__.c:272
msgid "timestamp out of range for platform time_t"
msgstr ""

#: shared-bindings/touchio/TouchIn.c:173
msgid "threshold must be in the range 0-65536"
msgstr ""

#: shared-bindings/util.c:38
msgid ""
"Object has been deinitialized and can no longer be used. Create a new object."
msgstr ""

#: shared-module/audioio/Mixer.c:47 shared-module/audioio/WaveFile.c:117
msgid "Couldn't allocate first buffer"
msgstr ""

#: shared-module/audioio/Mixer.c:53 shared-module/audioio/WaveFile.c:123
msgid "Couldn't allocate second buffer"
msgstr ""

#: shared-module/audioio/Mixer.c:82
msgid "Voice index too high"
msgstr ""

#: shared-module/audioio/Mixer.c:85
msgid "The sample's sample rate does not match the mixer's"
msgstr ""

#: shared-module/audioio/Mixer.c:88
msgid "The sample's channel count does not match the mixer's"
msgstr ""

#: shared-module/audioio/Mixer.c:91
msgid "The sample's bits_per_sample does not match the mixer's"
msgstr ""

#: shared-module/audioio/Mixer.c:100
msgid "The sample's signedness does not match the mixer's"
msgstr ""

#: shared-module/audioio/WaveFile.c:61
msgid "Invalid wave file"
msgstr ""

#: shared-module/audioio/WaveFile.c:69
msgid "Invalid format chunk size"
msgstr ""

#: shared-module/audioio/WaveFile.c:83
msgid "Unsupported format"
msgstr ""

#: shared-module/audioio/WaveFile.c:99
msgid "Data chunk must follow fmt chunk"
msgstr ""

#: shared-module/audioio/WaveFile.c:107
msgid "Invalid file"
msgstr ""

#: shared-module/bitbangio/I2C.c:58
msgid "Clock stretch too long"
msgstr ""

#: shared-module/bitbangio/SPI.c:44
msgid "Clock pin init failed."
msgstr ""

#: shared-module/bitbangio/SPI.c:50
msgid "MOSI pin init failed."
msgstr ""

#: shared-module/bitbangio/SPI.c:61
msgid "MISO pin init failed."
msgstr ""

#: shared-module/bitbangio/SPI.c:121
msgid "Cannot write without MOSI pin."
msgstr ""

#: shared-module/bitbangio/SPI.c:176
msgid "Cannot read without MISO pin."
msgstr ""

#: shared-module/bitbangio/SPI.c:240
msgid "Cannot transfer without MOSI and MISO pins."
msgstr ""

#: shared-module/displayio/Bitmap.c:49
msgid "Only bit maps of 8 bit color or less are supported"
msgstr ""

#: shared-module/displayio/Bitmap.c:69
msgid "row must be packed and word aligned"
msgstr ""

#: shared-module/displayio/Group.c:39
msgid "Group full"
msgstr ""

#: shared-module/displayio/Group.c:48
msgid "Group empty"
msgstr ""

#: shared-module/displayio/OnDiskBitmap.c:49
#, fuzzy
msgid "Invalid BMP file"
msgstr "Ungültiger Pin"

#: shared-module/displayio/OnDiskBitmap.c:59
#, c-format
msgid "Only Windows format, uncompressed BMP supported %d"
msgstr ""

#: shared-module/displayio/OnDiskBitmap.c:64
#, c-format
msgid "Only true color (24 bpp or higher) BMP supported %x"
msgstr ""

#: shared-module/storage/__init__.c:155
msgid "Cannot remount '/' when USB is active."
msgstr "Kann '/' nicht remounten when USB aktiv ist"

#: shared-module/struct/__init__.c:39
msgid "'S' and 'O' are not supported format types"
msgstr ""

#: shared-module/struct/__init__.c:83
msgid "too many arguments provided with the given format"
msgstr ""

#: shared-module/usb_hid/Device.c:45
#, c-format
msgid "Buffer incorrect size. Should be %d bytes."
msgstr "Buffergröße falsch, sollte %d bytes sein."

#: shared-module/usb_hid/Device.c:53
msgid "USB Busy"
msgstr "USB beschäftigt"

#: shared-module/usb_hid/Device.c:59
msgid "USB Error"
msgstr "USB Fehler"

#: supervisor/shared/safe_mode.c:97
msgid "You requested starting safe mode by "
msgstr "Du hast das Starten im Sicherheitsmodus ausgelöst durch "

#: supervisor/shared/safe_mode.c:100
msgid "To exit, please reset the board without "
msgstr "Zum beenden bitte resette das board ohne "

#: supervisor/shared/safe_mode.c:107
#, fuzzy
msgid ""
"You are running in safe mode which means something unanticipated happened.\n"
msgstr "Sicherheitsmodus aktiv, etwas wirklich schlechtes ist passiert.\n"

#: supervisor/shared/safe_mode.c:109
msgid ""
"Looks like our core CircuitPython code crashed hard. Whoops!\n"
"Please file an issue at https://github.com/adafruit/circuitpython/issues\n"
" with the contents of your CIRCUITPY drive and this message:\n"
msgstr ""

#: supervisor/shared/safe_mode.c:111
msgid "Crash into the HardFault_Handler.\n"
msgstr ""

#: supervisor/shared/safe_mode.c:113
msgid "MicroPython NLR jump failed. Likely memory corruption.\n"
msgstr ""

#: supervisor/shared/safe_mode.c:115
msgid "MicroPython fatal error.\n"
msgstr ""

#: supervisor/shared/safe_mode.c:118
#, fuzzy
msgid ""
"The microcontroller's power dipped. Please make sure your power supply "
"provides\n"
"enough power for the whole circuit and press reset (after ejecting "
"CIRCUITPY).\n"
msgstr ""
"Die Stromversorgung des Mikrocontrollers ist eingebrochen. Stelle sicher,"
"dass deine Stromversorgung\n"

#: supervisor/shared/safe_mode.c:120
msgid ""
"The CircuitPython heap was corrupted because the stack was too small.\n"
"Please increase stack size limits and press reset (after ejecting "
"CIRCUITPY).\n"
"If you didn't change the stack, then file an issue here with the contents of "
"your CIRCUITPY drive:\n"
msgstr ""

#: supervisor/shared/safe_mode.c:123
msgid ""
"The reset button was pressed while booting CircuitPython. Press again to "
"exit safe mode.\n"
msgstr ""

#~ msgid "Invalid UUID string length"
#~ msgstr "Ungültige UUID-Stringlänge"

#~ msgid "Invalid UUID parameter"
#~ msgstr "Ungültiger UUID-Parameter"

#~ msgid "Invalid Service type"
#~ msgstr "Ungültiger Diensttyp"

#~ msgid "Can not apply advertisement data. status: 0x%02x"
#~ msgstr "Kann advertisement data nicht anwenden. Status: 0x%02x"

#~ msgid ""
#~ "Please file an issue here with the contents of your CIRCUITPY drive:\n"
#~ msgstr ""
#~ "Bitte erstelle ein issue hier mit dem Inhalt deines CIRCUITPY-speichers:\n"

#~ msgid "Can not encode UUID, to check length."
#~ msgstr "Kann UUID nicht kodieren, um die Länge zu überprüfen."

#~ msgid "Can not add Characteristic."
#~ msgstr "Kann das Merkmal nicht hinzufügen."

#~ msgid "Looks like our core CircuitPython code crashed hard. Whoops!\n"
#~ msgstr "CircuitPython ist abgestürzt. Ups!\n"

<<<<<<< HEAD
=======
#~ msgid "Cannot set PPCP parameters."
#~ msgstr "Kann PPCP Parameter nicht setzen."

#~ msgid "Cannot apply GAP parameters."
#~ msgstr "Kann GAP Parameter nicht anwenden."

>>>>>>> 516d7da6
#~ msgid ""
#~ "enough power for the whole circuit and press reset (after ejecting "
#~ "CIRCUITPY).\n"
#~ msgstr ""
#~ "genug Strom für den ganzen Schaltkreis liefert und drücke reset (nach dem "
#~ "sicheren Auswerfen von CIRCUITPY.)\n"

<<<<<<< HEAD
#~ msgid "Can not query for the device address."
#~ msgstr "Kann nicht nach der Geräteadresse suchen."

#~ msgid "Can not encode UUID, to check length."
#~ msgstr "Kann UUID nicht kodieren, um die Länge zu überprüfen."

=======
>>>>>>> 516d7da6
#~ msgid "Can encode UUID into the advertisement packet."
#~ msgstr "Kann UUID in das advertisement packet kodieren."

#~ msgid "Can not query for the device address."
#~ msgstr "Kann nicht nach der Geräteadresse suchen."

#~ msgid "Can not add Service."
#~ msgstr "Kann den Dienst nicht hinzufügen."

#~ msgid "Can not apply device name in the stack."
#~ msgstr "Der Gerätename kann nicht im Stack verwendet werden."<|MERGE_RESOLUTION|>--- conflicted
+++ resolved
@@ -7,11 +7,7 @@
 msgstr ""
 "Project-Id-Version: \n"
 "Report-Msgid-Bugs-To: \n"
-<<<<<<< HEAD
 "POT-Creation-Date: 2019-01-10 20:56-0500\n"
-=======
-"POT-Creation-Date: 2019-01-10 11:05-0800\n"
->>>>>>> 516d7da6
 "PO-Revision-Date: 2018-07-27 11:55-0700\n"
 "Last-Translator: Sebastian Plamauer\n"
 "Language-Team: \n"
@@ -2712,15 +2708,9 @@
 #~ msgid "Looks like our core CircuitPython code crashed hard. Whoops!\n"
 #~ msgstr "CircuitPython ist abgestürzt. Ups!\n"
 
-<<<<<<< HEAD
-=======
-#~ msgid "Cannot set PPCP parameters."
-#~ msgstr "Kann PPCP Parameter nicht setzen."
-
 #~ msgid "Cannot apply GAP parameters."
 #~ msgstr "Kann GAP Parameter nicht anwenden."
 
->>>>>>> 516d7da6
 #~ msgid ""
 #~ "enough power for the whole circuit and press reset (after ejecting "
 #~ "CIRCUITPY).\n"
@@ -2728,21 +2718,12 @@
 #~ "genug Strom für den ganzen Schaltkreis liefert und drücke reset (nach dem "
 #~ "sicheren Auswerfen von CIRCUITPY.)\n"
 
-<<<<<<< HEAD
+#~ msgid "Can encode UUID into the advertisement packet."
+#~ msgstr "Kann UUID in das advertisement packet kodieren."
+
 #~ msgid "Can not query for the device address."
 #~ msgstr "Kann nicht nach der Geräteadresse suchen."
 
-#~ msgid "Can not encode UUID, to check length."
-#~ msgstr "Kann UUID nicht kodieren, um die Länge zu überprüfen."
-
-=======
->>>>>>> 516d7da6
-#~ msgid "Can encode UUID into the advertisement packet."
-#~ msgstr "Kann UUID in das advertisement packet kodieren."
-
-#~ msgid "Can not query for the device address."
-#~ msgstr "Kann nicht nach der Geräteadresse suchen."
-
 #~ msgid "Can not add Service."
 #~ msgstr "Kann den Dienst nicht hinzufügen."
 
